--- conflicted
+++ resolved
@@ -91,7 +91,7 @@
   })
 
   $: displayedTemperature = temperatureUnit === 'F' ? toFahrenheit(temperature).toFixed(1) : temperature.toFixed(1);
-<<<<<<< HEAD
+
   
   $: expectedBlockReward = 2;
   $: expectedTotalRewards = $miningState.blocksFound * 2;
@@ -130,8 +130,7 @@
 
   
 
-=======
->>>>>>> 47ccf51b
+
 
   // Function to convert Celsius to Fahrenheit
   function toFahrenheit(celsius: number): number {
