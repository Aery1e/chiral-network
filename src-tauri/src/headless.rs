--- conflicted
+++ resolved
@@ -153,13 +153,10 @@
         args.autonat_server.clone(),
         args.socks5_proxy,
         file_transfer_service.clone(),
-<<<<<<< HEAD
+        None, // chunk_size_kb: use default
+        None, // cache_size_mb: use default
         enable_autorelay,
         args.relay.clone(),
-=======
-        None, // chunk_size_kb: use default
-        None, // cache_size_mb: use default
->>>>>>> d8551b2a
     )
     .await?;
     let peer_id = dht_service.get_peer_id().await;
