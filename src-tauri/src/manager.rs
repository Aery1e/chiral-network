use sha2::{Sha256, Digest};
use rs_merkle::{MerkleTree, Hasher};
use aes_gcm::{Aes256Gcm, Key, Nonce, KeyInit};
use aes_gcm::aead::{Aead, AeadCore, OsRng};
use rand::RngCore;
use std::fs::{File, self};
use std::io::{Read, Error, Write};
use std::path::{Path, PathBuf};
use reed_solomon_erasure::galois_8::ReedSolomon;
use x25519_dalek::PublicKey;
use std::sync::Mutex;

// Import the new encryption functions and the bundle struct
use crate::encryption::{decrypt_aes_key, encrypt_aes_key, EncryptedAesKeyBundle, DiffieHellman};

use std::collections::HashMap;
use lazy_static::lazy_static;

// Simple thread-safe LRU cache implementation
const L1_CACHE_CAPACITY: usize = 128;

struct LruCache {
    map: HashMap<String, Vec<u8>>,
    order: Vec<String>,
    capacity: usize,
}

impl LruCache {
    fn new(capacity: usize) -> Self {
        LruCache {
            map: HashMap::new(),
            order: Vec::new(),
            capacity,
        }
    }

    fn get(&mut self, key: &str) -> Option<Vec<u8>> {
        if let Some(value) = self.map.get(key) {
            // Move key to the end (most recently used)
            self.order.retain(|k| k != key);
            self.order.push(key.to_string());
            Some(value.clone())
        } else {
            None
        }
    }

    fn put(&mut self, key: String, value: Vec<u8>) {
        if self.map.contains_key(&key) {
            self.order.retain(|k| k != &key);
        }
        self.order.push(key.clone());
        self.map.insert(key.clone(), value);

        // Evict least recently used if over capacity
        if self.order.len() > self.capacity {
            if let Some(lru) = self.order.first() {
                self.map.remove(lru);
            }
            self.order.remove(0);
        }
    }
}

lazy_static! {
    static ref L1_CACHE: Mutex<LruCache> = Mutex::new(LruCache::new(L1_CACHE_CAPACITY));
}

#[derive(serde::Serialize, serde::Deserialize, Debug)]
pub struct ChunkInfo {
    pub index: u32,
    pub hash: String,
    pub size: usize,
    pub shards: Vec<String>, // Hashes of the Reed-Solomon shards
    pub encrypted_size: usize,
}

/// Contains all metadata required to find, verify, and decrypt a file.
/// This manifest should be saved by the uploader and securely sent to the recipient.
#[derive(serde::Serialize, serde::Deserialize, Debug)]
pub struct FileManifest {
    /// The Merkle root of all original chunk hashes. This is the file's unique identifier.
    pub merkle_root: String,
    /// Information about each chunk needed for reassembly.
    pub chunks: Vec<ChunkInfo>,
    /// The encrypted AES key bundle needed for decryption.
    pub encrypted_key_bundle: EncryptedAesKeyBundle,
}

/// A simple Sha256 hasher implementation for the Merkle tree.
#[derive(Clone)]
pub struct Sha256Hasher;

impl Hasher for Sha256Hasher {
    type Hash = [u8; 32];

    fn hash(data: &[u8]) -> [u8; 32] {
        let mut hasher = Sha256::new();
        hasher.update(data);
        hasher.finalize().into()
    }
}

pub struct ChunkManager {
    chunk_size: usize,
    storage_path: PathBuf,
}

impl ChunkManager {
    pub fn new(storage_path: PathBuf) -> Self {
        ChunkManager {
            chunk_size: 256 * 1024, // 256KB
            storage_path,
        }
    }

    // The function now takes the recipient's public key and returns the encrypted key bundle
    pub fn chunk_and_encrypt_file(
        &self,
        file_path: &Path,
        recipient_public_key: &PublicKey,
    ) -> Result<FileManifest, String> {
        const DATA_SHARDS: usize = 10;
        const PARITY_SHARDS: usize = 4;
        let r = ReedSolomon::new(DATA_SHARDS, PARITY_SHARDS).unwrap();

        let mut key_bytes = [0u8; 32];
        OsRng.fill_bytes(&mut key_bytes);
        let key = Key::<Aes256Gcm>::from_slice(&key_bytes);

        let mut file = File::open(file_path).map_err(|e| e.to_string())?;
        let mut chunks_info = Vec::new();
        let mut chunk_hashes: Vec<[u8; 32]> = Vec::new();
        let mut buffer = vec![0u8; self.chunk_size];
        let mut index = 0;

        loop {
            let bytes_read = file.read(&mut buffer).map_err(|e| e.to_string())?;
            if bytes_read == 0 { break; }

            let chunk_data = &buffer[..bytes_read];
            let chunk_hash_bytes = Sha256Hasher::hash(chunk_data);
            chunk_hashes.push(chunk_hash_bytes);
            let chunk_hash_hex = hex::encode(chunk_hash_bytes); // This is the original hash

            // Pad the chunk data to be a multiple of DATA_SHARDS for sharding
            let mut padded_chunk_data = chunk_data.to_vec();
            // If the chunk is smaller than the number of data shards, it can't be split.
            // We need to pad it up to DATA_SHARDS size.
            if padded_chunk_data.len() < DATA_SHARDS {
                padded_chunk_data.resize(DATA_SHARDS, 0);
            } else {
                // Otherwise, pad it to be evenly divisible by DATA_SHARDS.
                let remainder = padded_chunk_data.len() % DATA_SHARDS;
                if remainder != 0 {
                    let padding_needed = DATA_SHARDS - remainder;
                    padded_chunk_data.resize(padded_chunk_data.len() + padding_needed, 0);
                }
            }

            // Create data shards.
            let shard_len = (padded_chunk_data.len() / DATA_SHARDS).max(1);
            let mut shards: Vec<Vec<u8>> = padded_chunk_data
                .chunks(shard_len)
                .map(|c| c.to_vec())
                .collect();

            // Ensure we have exactly DATA_SHARDS, padding with empty vecs if necessary.
            // This handles the case where the chunk was smaller than DATA_SHARDS.
            shards.resize(DATA_SHARDS, vec![0; shard_len]);

            // Add empty parity shards to be filled by the encoder.
            for _ in 0..PARITY_SHARDS {
                shards.push(vec![0; shard_len]);
            }

            // Encode the shards
            r.encode(&mut shards).map_err(|e| e.to_string())?;

            // Create data shards from the original chunk data.
            let mut shards: Vec<Vec<u8>> = chunk_data
                .chunks((chunk_data.len() + DATA_SHARDS - 1) / DATA_SHARDS)
                .map(|c| c.to_vec())
                .collect();

            // Calculate the size of the largest shard and pad all other shards to match.
            // This is crucial for the Reed-Solomon library to work correctly.
            let shard_len = shards.iter().map(|s| s.len()).max().unwrap_or(0);
            for shard in &mut shards {
                shard.resize(shard_len, 0);
            }

            // Add empty parity shards to be filled by the encoder.
            shards.resize(DATA_SHARDS + PARITY_SHARDS, vec![0; shard_len]);

            // Encode the data, creating the parity shards.
            r.encode(&mut shards).unwrap();

            let mut shard_hashes = Vec::new();
            let mut total_encrypted_size = 0;

            for shard in shards {
                let encrypted_shard_with_nonce = self.encrypt_chunk(&shard, &key)?;
                let shard_hash = Self::hash_chunk(&encrypted_shard_with_nonce);
                self.save_chunk(&shard_hash, &encrypted_shard_with_nonce).map_err(|e| e.to_string())?;
                shard_hashes.push(shard_hash);
                total_encrypted_size += encrypted_shard_with_nonce.len();
            }

            chunks_info.push(ChunkInfo {
                index,
                hash: chunk_hash_hex.clone(),
                size: bytes_read,
                shards: shard_hashes,
                encrypted_size: total_encrypted_size,
            });

            index += 1;
        }

        // Build the Merkle tree from the chunk hashes to get the root hash.
        let merkle_tree = MerkleTree::<Sha256Hasher>::from_leaves(&chunk_hashes);
        let merkle_root = merkle_tree.root().ok_or("Failed to compute Merkle root")?;

        // Encrypt the file's AES key with the recipient's public key.
        let encrypted_key_bundle = encrypt_aes_key(&key_bytes, recipient_public_key)?;

        Ok(FileManifest {
            merkle_root: hex::encode(merkle_root),
            chunks: chunks_info,
            encrypted_key_bundle,
        })
    }

    // This function now returns the nonce and ciphertext combined for easier storage
    fn encrypt_chunk(&self, data: &[u8], key: &Key<Aes256Gcm>) -> Result<Vec<u8>, String> {
        let cipher = Aes256Gcm::new(key);
        let nonce = Aes256Gcm::generate_nonce(&mut OsRng); // Generate a unique nonce for each chunk

        let ciphertext = cipher.encrypt(&nonce, data).map_err(|e| e.to_string())?;
        let mut result = nonce.to_vec();
        result.extend_from_slice(&ciphertext);
        Ok(result)
    }

    fn hash_chunk(data: &[u8]) -> String {
        let mut hasher = Sha256::new();
        hasher.update(data);
        format!("{:x}", hasher.finalize())
    }

    // This function now saves the combined [nonce][ciphertext] blob
    fn save_chunk(&self, hash: &str, data_with_nonce: &[u8]) -> Result<(), Error> {
        fs::create_dir_all(&self.storage_path)?;
        let chunk_path = self.storage_path.join(hash);
        // --- Deduplication: Only write if the chunk does not already exist ---
        if chunk_path.exists() {
            // Already present, skip writing
            // Prime the L1 cache anyway
            let mut cache = L1_CACHE.lock().unwrap();
            cache.put(hash.to_string(), data_with_nonce.to_vec());
            return Ok(());
        }
        fs::write(&chunk_path, data_with_nonce)?;
        // Prime the L1 cache
        {
            let mut cache = L1_CACHE.lock().unwrap();
            cache.put(hash.to_string(), data_with_nonce.to_vec());
        }
        Ok(())
    }

    pub fn read_chunk(&self, hash: &str) -> Result<Vec<u8>, Error> {
        // Check L1 cache first
        {
            let mut cache = L1_CACHE.lock().unwrap();
            if let Some(data) = cache.get(hash) {
                return Ok(data.clone());
            }
        }
        // Fallback to disk
        let data = fs::read(self.storage_path.join(hash))?;
        // Populate L1 cache
        {
            let mut cache = L1_CACHE.lock().unwrap();
            cache.put(hash.to_string(), data.clone());
        }
        Ok(data)
    }

    fn decrypt_chunk(&self, data_with_nonce: &[u8], key: &Key<Aes256Gcm>) -> Result<Vec<u8>, String> {
        let cipher = Aes256Gcm::new(key);
        // AES-GCM nonce is 12 bytes. The nonce is prepended to the ciphertext.
        if data_with_nonce.len() < 12 {
            return Err("Encrypted data is too short to contain a nonce".to_string());
        }
        let (nonce_bytes, ciphertext) = data_with_nonce.split_at(12);
        let nonce = Nonce::from_slice(nonce_bytes);

        cipher
            .decrypt(nonce, ciphertext)
            .map_err(|e| format!("Chunk decryption failed: {}", e))
    }

    pub fn reassemble_and_decrypt_file<S: DiffieHellman>(
    &self,
    chunks: &[ChunkInfo],
    output_path: &Path,
    encrypted_key_bundle: &EncryptedAesKeyBundle,
    recipient_secret_key: S,
    ) -> Result<(), String> {
        const DATA_SHARDS: usize = 10;
        const PARITY_SHARDS: usize = 4;
        let r = ReedSolomon::new(DATA_SHARDS, PARITY_SHARDS).unwrap();

        let key_bytes = decrypt_aes_key(encrypted_key_bundle, recipient_secret_key)?;
        let key = Key::<Aes256Gcm>::from_slice(&key_bytes);

        let mut output_file = File::create(output_path).map_err(|e| e.to_string())?;

        // Assuming chunks are ordered by index. If not, they should be sorted first.
        let result: Result<(), String> = (|| {
            for chunk_info in chunks {
                // Gather all available encrypted shards from storage. Missing shards will be `None`.
                let available_encrypted_shards: Vec<Option<Vec<u8>>> = chunk_info
                    .shards
                    .iter()
                    .map(|shard_hash| self.read_chunk(shard_hash).ok())
                    .collect();

                // Count available shards and fail fast if reconstruction is impossible.
                let available_shards = available_encrypted_shards.iter().filter(|s| s.is_some()).count();
                if available_shards < DATA_SHARDS {
                    return Err(format!(
                        "Not enough shards to reconstruct chunk {}: found {}, need at least {}",
                        chunk_info.index, available_shards, DATA_SHARDS
                    ));
                }

                // Now, decrypt the available shards.
                let mut shards: Vec<Option<Vec<u8>>> = Vec::with_capacity(DATA_SHARDS + PARITY_SHARDS);
                for encrypted_shard_option in available_encrypted_shards {
                    if let Some(encrypted_shard) = encrypted_shard_option {
                        shards.push(Some(self.decrypt_chunk(&encrypted_shard, &key)?));
                    } else {
                        shards.push(None);
                    }
                }

                // Reconstruct all missing shards (data and parity).
                if let Err(e) = r.reconstruct(&mut shards) {
                    return Err(format!(
                        "Failed to reconstruct data for chunk {} from {} available shards: {:?}",
                        chunk_info.index, available_shards, e
                    ));
                }

                let mut decrypted_data = Vec::new();
                for shard in shards.iter().take(DATA_SHARDS) {
                    if let Some(shard_data) = shard {
                        decrypted_data.extend_from_slice(shard_data);
                    } else {
                        return Err(format!("Reconstruction of chunk {} failed unexpectedly: missing a data shard post-reconstruction.", chunk_info.index));
                    }
                }


            // Verify that the decrypted data matches the original hash
            let calculated_hash = Self::hash_chunk(&decrypted_data);
            let calculated_hash = hex::encode(Sha256Hasher::hash(&decrypted_data));
            if calculated_hash != chunk_info.hash {
                return Err(format!(
                    "Hash mismatch for chunk {}. Data may be corrupt.",
                    chunk_info.index
                ));
            }

                // Trim padding

                // Trim padding to original size

                decrypted_data.truncate(chunk_info.size);


                // Verify that the decrypted data matches the original hash
                let calculated_hash_hex = hex::encode(Sha256Hasher::hash(&decrypted_data));
                if calculated_hash_hex != chunk_info.hash {
                    return Err(format!(
                        "Hash mismatch for chunk {}. Data may be corrupt. Expected: {}, Got: {}",
                        chunk_info.index, chunk_info.hash, calculated_hash_hex
                    ));
                }

                output_file.write_all(&decrypted_data).map_err(|e| e.to_string())?;
            }
            Ok(())
        })();
        result
    }

    pub fn _hash_file(&self, file_path: &Path) -> Result<String, Error> {
        let mut file = File::open(file_path)?;
        let mut hasher = Sha256::new();
        let mut buffer = vec![0; 1024 * 1024]; // 1MB buffer on the heap

        loop {
            let bytes_read = file.read(&mut buffer)?;
            if bytes_read == 0 {
                break;
            }
            hasher.update(&buffer[..bytes_read]);
        }
        Ok(format!("{:x}", hasher.finalize()))

    }

    /// Generates a Merkle proof for a specific chunk.
    /// This would be called by a seeder node when a peer requests a chunk.
    pub fn _generate_merkle_proof(
        &self,
        all_chunk_hashes_hex: &[String],
        chunk_index_to_prove: usize,
    ) -> Result<(Vec<usize>, Vec<String>, usize), String> {
        let all_chunk_hashes: Vec<[u8; 32]> = all_chunk_hashes_hex
            .iter()
            .map(|h| {
                hex::decode(h)
                    .map_err(|e| e.to_string())?
                    .try_into()
                    .map_err(|_| "Invalid chunk hash length".to_string())
            })
            .collect::<Result<Vec<_>, String>>()?;

        let merkle_tree = MerkleTree::<Sha256Hasher>::from_leaves(&all_chunk_hashes);
        let proof = merkle_tree.proof(&[chunk_index_to_prove]);

        let proof_indices = vec![chunk_index_to_prove];
        // Convert proof hashes to Vec<String> (hex)
        let proof_hashes_hex: Vec<String> = proof
            .proof_hashes()
            .iter()
            .map(|h| hex::encode(h))
            .collect();

        Ok((proof_indices, proof_hashes_hex, all_chunk_hashes.len()))
    }

    /// Verifies a downloaded chunk against the file's Merkle root using a proof.
    /// This is called by a downloader node to ensure chunk integrity.
    pub fn _verify_chunk(
        &self,
        merkle_root_hex: &str,
        chunk_info: &ChunkInfo,
        chunk_data: &[u8],
        proof_indices: &[usize],
        proof_hashes_hex: &[String],
        total_leaves_count: usize,
    ) -> Result<bool, String> {
        // 1. Verify the chunk's own hash.
        let calculated_hash = Sha256Hasher::hash(chunk_data);
        if hex::encode(calculated_hash) != chunk_info.hash {
            return Ok(false); // The chunk data does not match its expected hash.
        }

        // 2. Decode hex strings to bytes for Merkle proof verification.
        let merkle_root: [u8; 32] = hex::decode(merkle_root_hex)
            .map_err(|e| e.to_string())?
            .try_into()
            .map_err(|_| "Invalid Merkle root length".to_string())?;

        let proof_hashes: Vec<[u8; 32]> = proof_hashes_hex
            .iter()
            .map(|h| {
                hex::decode(h)
                    .map_err(|e| e.to_string())?
                    .try_into()
                    .map_err(|_| "Invalid proof hash length".to_string())
            })
            .collect::<Result<Vec<_>, String>>()?;

        // 3. Construct a Merkle proof object and verify it against the root.
        let proof = rs_merkle::MerkleProof::<Sha256Hasher>::new(proof_hashes);
        Ok(proof.verify(merkle_root, proof_indices, &[calculated_hash], total_leaves_count))
    }
}

#[cfg(test)]
mod tests {
    use super::*;
    use std::fs;
    use tempfile::tempdir;
    use std::io::Seek;
    use x25519_dalek::StaticSecret;

    #[test]
    fn test_chunk_encrypt_reassemble_decrypt() {
        // 1. Setup
        let dir = tempdir().unwrap();
        let storage_path = dir.path().to_path_buf();
        let manager = ChunkManager::new(storage_path.clone());

        let original_file_path = dir.path().join("original.txt");
        let reassembled_file_path = dir.path().join("reassembled.txt");
        let file_content = "This is a test file for erasure coding.".repeat(1000);
        fs::write(&original_file_path, &file_content).unwrap();

        let recipient_secret = StaticSecret::random_from_rng(OsRng);
        let recipient_public = PublicKey::from(&recipient_secret);

        // 2. Chunk, encrypt, and apply erasure coding
        let manifest = manager.chunk_and_encrypt_file(&original_file_path, &recipient_public).unwrap();

        // 3. Reassemble, reconstruct from shards, and decrypt
        manager.reassemble_and_decrypt_file(
            &manifest.chunks,
            &reassembled_file_path,
            &manifest.encrypted_key_bundle,
            &recipient_secret,
        ).unwrap();

        // 4. Verify
        let reassembled_content = fs::read_to_string(&reassembled_file_path).unwrap();
        assert_eq!(file_content, reassembled_content);

        // 5. Cleanup is handled by tempdir dropping
    }

    #[test]
    fn test_merkle_tree_proof_and_verification() {
        // 1. Create some mock chunk data and their hashes (leaves)
        let leaves_data = vec![
            "chunk 0 data",
            "chunk 1 data",
            "chunk 2 data",
            "chunk 3 data",
            "chunk 4 data",
        ];
        let leaves: Vec<[u8; 32]> = leaves_data
            .iter()
            .map(|d| Sha256Hasher::hash(d.as_bytes()))
            .collect();

        // 2. Build the Merkle Tree
        let merkle_tree = MerkleTree::<Sha256Hasher>::from_leaves(&leaves);
        let merkle_root = merkle_tree.root().expect("Could not get Merkle root");

        // 3. Generate a proof for a specific leaf (e.g., index 2)
        let index_to_prove = 2;
        let leaf_to_prove = leaves[index_to_prove];
        let proof = merkle_tree.proof(&[index_to_prove]);
        let _proof_hashes = proof.proof_hashes();

        // 4. Verify the proof
        let is_valid = proof.verify(
            merkle_root,
            &[index_to_prove],
            &[leaf_to_prove],
            leaves.len(),
        );
        assert!(is_valid, "Merkle proof verification should succeed for the correct leaf.");

        // 5. Test an invalid case: try to verify the proof with a different leaf
        let wrong_leaf_index = 3;
        let wrong_leaf = leaves[wrong_leaf_index];
        let is_invalid = proof.verify(
            merkle_root,
            &[index_to_prove], // Proof is for index 2
            &[wrong_leaf],     // But we provide data from index 3
            leaves.len(),
        );
        assert!(!is_invalid, "Merkle proof verification should fail for an incorrect leaf.");

<<<<<<< HEAD
=======
    }

>>>>>>> bf65e0ee
    fn test_reconstruction_with_missing_shards() {
        // 1. Setup
        let dir = tempdir().unwrap();
        let storage_path = dir.path().to_path_buf();
        let manager = ChunkManager::new(storage_path.clone());
 
        let original_file_path = dir.path().join("original_for_loss.txt");
        let reassembled_file_path = dir.path().join("reassembled_from_loss.txt");
        // Use enough content to create at least one full chunk
        let file_content = "This is a test file for erasure coding with simulated data loss.".repeat(5000);
        fs::write(&original_file_path, &file_content).unwrap();
 
        let recipient_secret = StaticSecret::random_from_rng(OsRng);
        let recipient_public = PublicKey::from(&recipient_secret);
 
        // 2. Chunk, encrypt, and apply erasure coding
        let manifest = manager.chunk_and_encrypt_file(&original_file_path, &recipient_public).unwrap();
 
        // 3. Simulate data loss by deleting some shards
        // We have 10 data + 4 parity shards. We can lose up to 4. Let's delete 3.
        let shards_to_delete = 3;
        if let Some(first_chunk_info) = manifest.chunks.first() {
            for i in 0..shards_to_delete {
                let shard_hash_to_delete = &first_chunk_info.shards[i];
                let shard_path = storage_path.join(shard_hash_to_delete);
                if shard_path.exists() {
                    fs::remove_file(shard_path).unwrap();
                }
            }
        }
 
        // 4. Attempt to reassemble the file from the incomplete set of shards
        manager.reassemble_and_decrypt_file(
            &manifest.chunks,
            &reassembled_file_path,
            &manifest.encrypted_key_bundle,
            &recipient_secret,
        ).unwrap();
 
        // 5. Verify that the file was reconstructed correctly despite the missing shards
        let reassembled_content = fs::read_to_string(&reassembled_file_path).unwrap();
        assert_eq!(file_content, reassembled_content);
    }

    #[test]
    fn test_reconstruction_fails_with_too_many_missing_shards() {
        // 1. Setup
        let dir = tempdir().unwrap();
        let storage_path = dir.path().to_path_buf();
        let manager = ChunkManager::new(storage_path.clone());

        let original_file_path = dir.path().join("original_for_failure.txt");
        let reassembled_file_path = dir.path().join("reassembled_from_failure.txt");
        let file_content = "This test should fail to reconstruct due to heavy data loss.".repeat(5000);
        fs::write(&original_file_path, &file_content).unwrap();

        let recipient_secret = StaticSecret::random_from_rng(OsRng);
        let recipient_public = PublicKey::from(&recipient_secret);

        // 2. Chunk, encrypt, and apply erasure coding
        let manifest = manager.chunk_and_encrypt_file(&original_file_path, &recipient_public).unwrap();
        assert!(!manifest.chunks.is_empty(), "Test file should produce at least one chunk");

        // 3. Simulate critical data loss by deleting too many shards
        // We have 10 data + 4 parity shards. We can lose up to 4. Let's delete 5.
        const SHARDS_TO_DELETE: usize = 5;
        if let Some(first_chunk_info) = manifest.chunks.first() {
            
            let mut actually_deleted = 0;
            for i in 0..SHARDS_TO_DELETE {
                let shard_hash_to_delete = &first_chunk_info.shards[i];
                let shard_path = storage_path.join(shard_hash_to_delete);
                if shard_path.exists() {
                    fs::remove_file(shard_path).unwrap();
                    actually_deleted += 1;
                } else {
                }
            }
            
            // Count remaining shards
            let remaining_shards = first_chunk_info.shards.iter()
                .filter(|hash| storage_path.join(hash).exists())
                .count();
        }

        // CRITICAL FIX: Clear the L1 cache after deleting files
        // This ensures read_chunk() will actually fail for deleted shards
        {
            let mut cache = L1_CACHE.lock().unwrap();
            *cache = LruCache::new(L1_CACHE_CAPACITY);
        }

        // 4. Attempt to reassemble the file. This should fail.
        let result = manager.reassemble_and_decrypt_file(
            &manifest.chunks,
            &reassembled_file_path,
            &manifest.encrypted_key_bundle,
            &recipient_secret,
        );

        // 5. Verify that the operation failed as expected.
        match result {
            Ok(_) => {
                panic!("Reconstruction succeeded when it should have failed. Check the debug output above.");
            },
            Err(error_message) => {
                // The error should indicate not enough shards were available.
                assert!(error_message.contains("Not enough shards to reconstruct chunk"));
            }
        }
    }
    #[test]
    fn test_merkle_proof_generation_and_verification() {
        // 1. Setup
        let dir = tempdir().unwrap();
        let storage_path = dir.path().to_path_buf();
        let manager = ChunkManager::new(storage_path.clone());

        let original_file_path = dir.path().join("original_for_merkle.txt");
        let file_content = "This is a test file for Merkle proof verification.".repeat(10000);
        fs::write(&original_file_path, &file_content).unwrap();

        let recipient_secret = StaticSecret::random_from_rng(OsRng);
        let recipient_public = PublicKey::from(&recipient_secret);

        // 2. Chunk the file to get the manifest, which contains the Merkle root and chunk hashes.
        let manifest = manager.chunk_and_encrypt_file(&original_file_path, &recipient_public).unwrap();
        assert!(manifest.chunks.len() > 1, "Test file should produce multiple chunks");

        // 3. Choose a chunk to prove and verify (e.g., the second chunk).
        let chunk_to_verify_index = 1;
        let chunk_info = &manifest.chunks[chunk_to_verify_index];
        let all_chunk_hashes: Vec<String> = manifest.chunks.iter().map(|c| c.hash.clone()).collect();

        // 4. Generate a Merkle proof for this chunk.
        let (proof_indices, proof_hashes, total_leaves) = manager.generate_merkle_proof(
            &all_chunk_hashes,
            chunk_to_verify_index
        ).unwrap();

        // 5. Simulate downloading the original chunk data.
        // For this test, we'll just read the original file to get the chunk data.
        let mut original_file = File::open(&original_file_path).unwrap();
        let mut buffer = vec![0; manager.chunk_size];
        original_file.seek(std::io::SeekFrom::Start((chunk_to_verify_index * manager.chunk_size) as u64)).unwrap();
        let bytes_read = original_file.read(&mut buffer).unwrap();
        let original_chunk_data = &buffer[..bytes_read];

        // 6. Verify the chunk using the proof.
        let is_valid = manager.verify_chunk(
            &manifest.merkle_root,
            chunk_info,
            original_chunk_data,
            &proof_indices,
            &proof_hashes,
            total_leaves,
        ).unwrap();

        assert!(is_valid, "Merkle proof verification should succeed for valid chunk data.");

        // 7. Negative test: Verify that tampered data fails verification.
        let mut tampered_data = original_chunk_data.to_vec();
        tampered_data[0] = tampered_data[0].wrapping_add(1); // Modify one byte
        let is_tampered_valid = manager.verify_chunk(&manifest.merkle_root, chunk_info, &tampered_data, &proof_indices, &proof_hashes, total_leaves).unwrap();
        assert!(!is_tampered_valid, "Merkle proof verification should fail for tampered data.");
    }
}
}<|MERGE_RESOLUTION|>--- conflicted
+++ resolved
@@ -416,7 +416,7 @@
 
     /// Generates a Merkle proof for a specific chunk.
     /// This would be called by a seeder node when a peer requests a chunk.
-    pub fn _generate_merkle_proof(
+    pub fn generate_merkle_proof(
         &self,
         all_chunk_hashes_hex: &[String],
         chunk_index_to_prove: usize,
@@ -447,7 +447,7 @@
 
     /// Verifies a downloaded chunk against the file's Merkle root using a proof.
     /// This is called by a downloader node to ensure chunk integrity.
-    pub fn _verify_chunk(
+    pub fn verify_chunk(
         &self,
         merkle_root_hex: &str,
         chunk_info: &ChunkInfo,
@@ -570,11 +570,8 @@
         );
         assert!(!is_invalid, "Merkle proof verification should fail for an incorrect leaf.");
 
-<<<<<<< HEAD
-=======
-    }
-
->>>>>>> bf65e0ee
+    }
+
     fn test_reconstruction_with_missing_shards() {
         // 1. Setup
         let dir = tempdir().unwrap();
@@ -741,5 +738,4 @@
         let is_tampered_valid = manager.verify_chunk(&manifest.merkle_root, chunk_info, &tampered_data, &proof_indices, &proof_hashes, total_leaves).unwrap();
         assert!(!is_tampered_valid, "Merkle proof verification should fail for tampered data.");
     }
-}
 }