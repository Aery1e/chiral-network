--- conflicted
+++ resolved
@@ -346,11 +346,7 @@
         }
     }
 
-<<<<<<< HEAD
-    let dht_service = DhtService::new(port, bootstrap_nodes, None, proxy_address)
-=======
     let dht_service = DhtService::new(port, bootstrap_nodes, None, false)
->>>>>>> 0030ad0f
         .await
         .map_err(|e| format!("Failed to start DHT: {}", e))?;
 
