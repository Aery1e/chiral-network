#![cfg_attr(
    all(not(debug_assertions), target_os = "windows"),
    windows_subsystem = "windows"
)]

pub mod commands;

pub mod analytics;
mod dht;
mod encryption;
mod ethereum;
mod file_transfer;
mod geth_downloader;
mod headless;
mod keystore;
mod pool;
mod manager;
pub mod net;
mod peer_selection;
mod webrtc_service;
use std::sync::Mutex as StdMutex;

use lazy_static::lazy_static;
use crate::commands::proxy::{
    list_proxies, proxy_connect, proxy_disconnect, proxy_echo, ProxyNode,
};
use dht::{DhtEvent, DhtMetricsSnapshot, DhtService, FileMetadata, split_into_blocks, StringBlock};
use ethereum::{
    create_new_account, get_account_from_private_key, get_balance, get_block_number, get_hashrate,
    get_mined_blocks_count, get_mining_logs, get_mining_performance, get_mining_status,
    get_network_difficulty, get_network_hashrate, get_peer_count, get_recent_mined_blocks,
    start_mining, stop_mining, EthAccount, GethProcess, MinedBlock,
};
use file_transfer::{DownloadMetricsSnapshot, FileTransferEvent, FileTransferService};
use fs2::available_space;
use geth_downloader::GethDownloader;
use keystore::Keystore;
use serde::{Deserialize, Serialize};
use std::collections::{HashMap, VecDeque};
use std::fs::{self, File};
use std::path::{Path, PathBuf};
use std::process::Command;
use std::{
    io::{BufRead, BufReader},
    sync::Arc,
    time::{Duration, Instant, SystemTime, UNIX_EPOCH},
};
use sysinfo::{Components, System, MINIMUM_CPU_UPDATE_INTERVAL};
use systemstat::{Platform, System as SystemStat};
use tauri::{
    menu::{Menu, MenuItem},
    tray::{MouseButton, MouseButtonState, TrayIconBuilder, TrayIconEvent},
    Emitter, Manager, State,
};
use sha2::{Digest, Sha256};
use tokio::{io::AsyncReadExt, sync::Mutex, task::JoinHandle, time::sleep};
use totp_rs::{Algorithm, Secret, TOTP};
use tracing::{error, info, warn};
use webrtc_service::{WebRTCFileRequest, WebRTCService};

use crate::manager::ChunkManager; // Import the ChunkManager
use x25519_dalek::{PublicKey, StaticSecret}; // For key handling
use base64::{engine::general_purpose, Engine as _}; // For key encoding
use blockstore::block::Block;

#[derive(Clone)]
struct QueuedTransaction {
    id: String,
    to_address: String,
    amount: f64,
    timestamp: u64,
}

#[derive(Clone)]
struct StreamingUploadSession {
    file_name: String,
    file_size: u64,
    received_chunks: u32,
    total_chunks: u32,
    hasher: sha2::Sha256,
    created_at: std::time::SystemTime,
}

struct AppState {
    geth: Mutex<GethProcess>,
    downloader: Arc<GethDownloader>,
    miner_address: Mutex<Option<String>>,

    // Wrap in Arc so they can be cloned
    active_account: Arc<Mutex<Option<String>>>,
    active_account_private_key: Arc<Mutex<Option<String>>>,

    rpc_url: Mutex<String>,
    dht: Mutex<Option<Arc<DhtService>>>,
    file_transfer: Mutex<Option<Arc<FileTransferService>>>,
    webrtc: Mutex<Option<Arc<WebRTCService>>>,
    keystore: Arc<Mutex<Keystore>>,
    proxies: Arc<Mutex<Vec<ProxyNode>>>,
    file_transfer_pump: Mutex<Option<JoinHandle<()>>>,
    socks5_proxy_cli: Mutex<Option<String>>,
    analytics: Arc<analytics::AnalyticsService>,

    // New fields for transaction queue
    transaction_queue: Arc<Mutex<VecDeque<QueuedTransaction>>>,
    transaction_processor: Mutex<Option<JoinHandle<()>>>,
    processing_transaction: Arc<Mutex<bool>>,

    // New field for streaming upload sessions
    upload_sessions: Arc<Mutex<std::collections::HashMap<String, StreamingUploadSession>>>,
}

#[tauri::command]
async fn create_chiral_account(state: State<'_, AppState>) -> Result<EthAccount, String> {
    let account = create_new_account()?;

    // Set as active account
    {
        let mut active_account = state.active_account.lock().await;
        *active_account = Some(account.address.clone());
    }

    // Store private key in session
    {
        let mut active_key = state.active_account_private_key.lock().await;
        *active_key = Some(account.private_key.clone());
    }

    Ok(account)
}

#[tauri::command]
async fn import_chiral_account(
    private_key: String,
    state: State<'_, AppState>,
) -> Result<EthAccount, String> {
    let account = get_account_from_private_key(&private_key)?;

    // Set as active account
    {
        let mut active_account = state.active_account.lock().await;
        *active_account = Some(account.address.clone());
    }

    // Store private key in session
    {
        let mut active_key = state.active_account_private_key.lock().await;
        *active_key = Some(account.private_key.clone());
    }

    Ok(account)
}

#[tauri::command]
async fn start_geth_node(state: State<'_, AppState>, data_dir: String) -> Result<(), String> {
    let mut geth = state.geth.lock().await;
    let miner_address = state.miner_address.lock().await;
    // TODO: The port and address should be configurable from the frontend.
    // For now, we'll update the rpc_url in the state when starting.
    let rpc_url = "http://127.0.0.1:8545".to_string();
    *state.rpc_url.lock().await = rpc_url;

    geth.start(&data_dir, miner_address.as_deref())
}

#[tauri::command]
async fn stop_geth_node(state: State<'_, AppState>) -> Result<(), String> {
    let mut geth = state.geth.lock().await;
    geth.stop()
}

#[tauri::command]
async fn save_account_to_keystore(
    address: String,
    private_key: String,
    password: String,
) -> Result<(), String> {
    let mut keystore = Keystore::load()?;
    keystore.add_account(address, &private_key, &password)?;
    Ok(())
}

#[tauri::command]
async fn load_account_from_keystore(
    address: String,
    password: String,
    state: State<'_, AppState>,
) -> Result<EthAccount, String> {
    let keystore = Keystore::load()?;

    // Get decrypted private key from keystore
    let private_key = keystore.get_account(&address, &password)?;

    // Set the active account in the app state
    {
        let mut active_account = state.active_account.lock().await;
        *active_account = Some(address.clone());
    }

    // Store the private key securely in memory for the session
    {
        let mut active_key = state.active_account_private_key.lock().await;
        *active_key = Some(private_key.clone());
    }

    // Derive account details from private key
    get_account_from_private_key(&private_key)
}

#[tauri::command]
async fn list_keystore_accounts() -> Result<Vec<String>, String> {
    let keystore = Keystore::load()?;
    Ok(keystore.list_accounts())
}

#[tauri::command]
async fn get_disk_space(path: String) -> Result<u64, String> {
    match available_space(Path::new(&path)) {
        Ok(space) => Ok(space),
        Err(e) => Err(format!("Failed to get disk space: {}", e)),
    }
}

#[tauri::command]
async fn get_account_balance(address: String) -> Result<String, String> {
    get_balance(&address).await
}

#[tauri::command]
async fn get_network_peer_count() -> Result<u32, String> {
    get_peer_count().await
}

#[tauri::command]
async fn is_geth_running(state: State<'_, AppState>) -> Result<bool, String> {
    let geth = state.geth.lock().await;
    Ok(geth.is_running())
}

#[tauri::command]
async fn check_geth_binary(state: State<'_, AppState>) -> Result<bool, String> {
    Ok(state.downloader.is_geth_installed())
}

#[tauri::command]
async fn download_geth_binary(
    app: tauri::AppHandle,
    state: State<'_, AppState>,
) -> Result<(), String> {
    let downloader = state.downloader.clone();
    let app_handle = app.clone();

    downloader
        .download_geth(move |progress| {
            let _ = app_handle.emit("geth-download-progress", progress);
        })
        .await
}

#[tauri::command]
async fn set_miner_address(state: State<'_, AppState>, address: String) -> Result<(), String> {
    let mut miner_address = state.miner_address.lock().await;
    *miner_address = Some(address);
    Ok(())
}

#[tauri::command]
async fn get_file_versions_by_name(
    state: State<'_, AppState>,
    file_name: String,
) -> Result<Vec<FileMetadata>, String> {
    let dht = { state.dht.lock().await.as_ref().cloned() };
    if let Some(dht) = dht {
        (*dht).get_versions_by_file_name(file_name).await
    } else {
        Err("DHT not running".into())
    }
}

#[tauri::command]
async fn establish_webrtc_connection(
    state: State<'_, AppState>,
    peer_id: String,
    offer: String,
) -> Result<(), String> {
    let webrtc = { state.webrtc.lock().await.as_ref().cloned() };
    if let Some(webrtc) = webrtc {
        webrtc
            .establish_connection_with_answer(peer_id, offer)
            .await
    } else {
        Err("WebRTC service not running".into())
    }
}

#[tauri::command]
async fn send_webrtc_file_request(
    state: State<'_, AppState>,
    peer_id: String,
    file_hash: String,
    file_name: String,
    file_size: u64,
) -> Result<(), String> {
    let webrtc = { state.webrtc.lock().await.as_ref().cloned() };
    if let Some(webrtc) = webrtc {
        let request = WebRTCFileRequest {
            file_hash,
            file_name,
            file_size,
            requester_peer_id: {
                let dht = state.dht.lock().await;
                if let Some(d) = dht.as_ref() {
                    d.get_peer_id().await
                } else {
                    "unknown".to_string()
                }
            },
            recipient_public_key: None, // No encryption for basic downloads
        };
        webrtc.send_file_request(peer_id, request).await
    } else {
        Err("WebRTC service not running".into())
    }
}

#[tauri::command]
async fn get_webrtc_connection_status(
    state: State<'_, AppState>,
    peer_id: String,
) -> Result<bool, String> {
    let webrtc = { state.webrtc.lock().await.as_ref().cloned() };
    if let Some(webrtc) = webrtc {
        Ok(webrtc.get_connection_status(&peer_id).await)
    } else {
        Ok(false)
    }
}

#[tauri::command]
async fn upload_versioned_file(
    state: State<'_, AppState>,
    file_name: String,
    file_path: String,
    file_size: u64,
    mime_type: Option<String>,
    is_encrypted: bool,
    encryption_method: Option<String>,
    key_fingerprint: Option<String>,
) -> Result<FileMetadata, String> {
    let dht_opt = { state.dht.lock().await.as_ref().cloned() };
    if let Some(dht) = dht_opt {
        // --- FIX: Calculate file_hash using file_transfer helper
        let file_data = tokio::fs::read(&file_path)
            .await
            .map_err(|e| e.to_string())?;
        let file_hash = FileTransferService::calculate_file_hash(&file_data);

        let created_at = std::time::SystemTime::now()
            .duration_since(std::time::UNIX_EPOCH)
            .unwrap()
            .as_secs();

// Use the DHT versioning helper to fill in parent_hash/version
let metadata = dht
    .prepare_versioned_metadata(
        file_hash.clone(),
        file_name,
        file_data.len() as u64,  // Use file size directly from data
        file_data,
        created_at,
        mime_type,
        is_encrypted,
        encryption_method,
        key_fingerprint,
    )
    .await?;

        dht.publish_file(metadata.clone()).await?;
        Ok(metadata)
    } else {
        Err("DHT not running".into())
    }
}

/// Checks if the Geth RPC endpoint is ready to accept connections.
async fn is_geth_rpc_ready(state: &State<'_, AppState>) -> bool {
    let rpc_url = state.rpc_url.lock().await.clone();
    if let Ok(response) = reqwest::Client::new()
        .post(&rpc_url)
        .json(&serde_json::json!({
            "jsonrpc": "2.0", "method": "net_version", "params": [], "id": 1
        }))
        .send()
        .await
    {
        if response.status().is_success() {
            if let Ok(json) = response.json::<serde_json::Value>().await {
                return json.get("result").is_some();
            }
        }
    }
    false
}

/// Stops, restarts, and waits for the Geth node to be ready.
/// This is used when `miner_setEtherbase` is not available and a restart is required.
async fn restart_geth_and_wait(state: &State<'_, AppState>, data_dir: &str) -> Result<(), String> {
    info!("Restarting Geth with new configuration...");

    // Stop Geth
    state.geth.lock().await.stop()?;
    tokio::time::sleep(tokio::time::Duration::from_secs(2)).await; // Brief pause for shutdown

    // Restart with the stored miner address
    {
        let mut geth = state.geth.lock().await;
        let miner_address = state.miner_address.lock().await;
        info!("Restarting Geth with miner address: {:?}", miner_address);
        geth.start(data_dir, miner_address.as_deref())?;
    }

    // Wait for Geth to become responsive
    let max_attempts = 30;
    for attempt in 1..=max_attempts {
        if is_geth_rpc_ready(state).await {
            info!("Geth is ready for RPC calls after restart.");
            return Ok(());
        }
        info!(
            "Waiting for Geth to start... (attempt {}/{})",
            attempt, max_attempts
        );
        tokio::time::sleep(tokio::time::Duration::from_secs(1)).await;
    }

    Err("Geth failed to start up within 30 seconds after restart.".to_string())
}

#[tauri::command]
async fn start_miner(
    state: State<'_, AppState>,
    address: String,
    threads: u32,
    data_dir: String,
) -> Result<(), String> {
    // Store the miner address for future geth restarts
    {
        let mut miner_address = state.miner_address.lock().await;
        *miner_address = Some(address.clone());
    } // MutexGuard is dropped here

    // Try to start mining
    match start_mining(&address, threads).await {
        Ok(_) => Ok(()),
        Err(e) if e.contains("-32601") || e.to_lowercase().contains("does not exist") => {
            // miner_setEtherbase method doesn't exist, need to restart with etherbase
            warn!("miner_setEtherbase not supported, restarting geth with miner address...");
            restart_geth_and_wait(&state, &data_dir).await?;

            // Try mining again without setting etherbase (it's set via command line now)
            let rpc_url = state.rpc_url.lock().await.clone();
            let client = reqwest::Client::new();
            let start_mining_direct = serde_json::json!({
                "jsonrpc": "2.0",
                "method": "miner_start",
                "params": [threads],
                "id": 1
            });

            let response = client
                .post(&rpc_url)
                .json(&start_mining_direct)
                .send()
                .await
                .map_err(|e| format!("Failed to start mining after restart: {}", e))?;

            let json_response: serde_json::Value = response
                .json()
                .await
                .map_err(|e| format!("Failed to parse response: {}", e))?;

            if let Some(error) = json_response.get("error") {
                Err(format!("Failed to start mining after restart: {}", error))
            } else {
                Ok(())
            }
        }
        Err(e) => Err(format!("Failed to start mining: {}", e)),
    }
}

#[tauri::command]
async fn stop_miner() -> Result<(), String> {
    stop_mining().await
}

#[tauri::command]
async fn get_miner_status() -> Result<bool, String> {
    get_mining_status().await
}

#[tauri::command]
async fn get_miner_hashrate() -> Result<String, String> {
    get_hashrate().await
}

#[tauri::command]
async fn get_current_block() -> Result<u64, String> {
    get_block_number().await
}

#[tauri::command]
async fn get_network_stats() -> Result<(String, String), String> {
    let difficulty = get_network_difficulty().await?;
    let hashrate = get_network_hashrate().await?;
    Ok((difficulty, hashrate))
}

#[tauri::command]
async fn get_miner_logs(data_dir: String, lines: usize) -> Result<Vec<String>, String> {
    get_mining_logs(&data_dir, lines)
}

#[tauri::command]
async fn get_miner_performance(data_dir: String) -> Result<(u64, f64), String> {
    get_mining_performance(&data_dir)
}
lazy_static! {
    static ref BLOCKS_CACHE: StdMutex<Option<(String, u64, Instant)>> = StdMutex::new(None);
}
#[tauri::command]

async fn get_blocks_mined(address: String) -> Result<u64, String> {
    // Check cache (directly return within 500ms)
    {
        let cache = BLOCKS_CACHE.lock().unwrap();
        if let Some((cached_addr, cached_blocks, cached_time)) = cache.as_ref() {
            if cached_addr == &address && cached_time.elapsed() < Duration::from_millis(500) {
                return Ok(*cached_blocks);
            }
        }
    }
    
    // Invoke existing logic (slow query)
    let blocks = get_mined_blocks_count(&address).await?;
    
    // Update Cache
    {
        let mut cache = BLOCKS_CACHE.lock().unwrap();
        *cache = Some((address, blocks, Instant::now()));
    }
    
    Ok(blocks)
}
#[tauri::command]
async fn get_recent_mined_blocks_pub(
    address: String,
    lookback: u64,
    limit: usize,
) -> Result<Vec<MinedBlock>, String> {
    get_recent_mined_blocks(&address, lookback, limit).await
}
#[tauri::command]
async fn start_dht_node(
    app: tauri::AppHandle,
    state: State<'_, AppState>,
    port: u16,
    bootstrap_nodes: Vec<String>,
    enable_autonat: Option<bool>,
    autonat_probe_interval_secs: Option<u64>,
    autonat_servers: Option<Vec<String>>,
    proxy_address: Option<String>,
    is_bootstrap: Option<bool>,
) -> Result<String, String> {
    {
        let dht_guard = state.dht.lock().await;
        if dht_guard.is_some() {
            return Err("DHT node is already running".to_string());
        }
    }

    // Disable autonat by default to prevent warnings when no servers are available
    // Users can explicitly enable it when needed
    let auto_enabled = enable_autonat.unwrap_or(false);
    let probe_interval = autonat_probe_interval_secs.map(Duration::from_secs);
    let autonat_server_list = autonat_servers.unwrap_or_default();

    // Get the proxy from the command line, if it was provided at launch
    let cli_proxy = state.socks5_proxy_cli.lock().await.clone();
    // Prioritize the command-line argument. Fall back to the one from the UI.
    let final_proxy_address = cli_proxy.or(proxy_address.clone());

    // Get the file transfer service for DHT integration
    let file_transfer_service = {
        let ft_guard = state.file_transfer.lock().await;
        ft_guard.as_ref().cloned()
    };

    let dht_service = DhtService::new(
        port,
        bootstrap_nodes,
        None,
        is_bootstrap.unwrap_or(false),
        auto_enabled,
        probe_interval,
        autonat_server_list,
        final_proxy_address,
        file_transfer_service,
    )
    .await
    .map_err(|e| format!("Failed to start DHT: {}", e))?;

    let peer_id = dht_service.get_peer_id().await;

    // Start the DHT node running in background
    dht_service.run().await;
    let dht_arc = Arc::new(dht_service);

    // Spawn the event pump
    let app_handle = app.clone();
    let proxies_arc = state.proxies.clone();
    let dht_clone_for_pump = dht_arc.clone();

    tokio::spawn(async move {
        use std::time::Duration;
        loop {
            // If the DHT service has been shut down, the weak reference will be None
            let events = dht_clone_for_pump.drain_events(64).await;
            if events.is_empty() {
                // Avoid busy-waiting
                tokio::time::sleep(Duration::from_millis(200)).await;
                // Check if the DHT is still alive before continuing
                if Arc::strong_count(&dht_clone_for_pump) <= 1 {
                    // 1 is the pump itself
                    info!("DHT service appears to be shut down. Exiting event pump.");
                    break;
                }
                continue;
            }

            for ev in events {
                match ev {
                    DhtEvent::ProxyStatus {
                        id,
                        address,
                        status,
                        latency_ms,
                        error,
                    } => {
                        let to_emit: ProxyNode = {
                            let mut proxies = proxies_arc.lock().await;

                            if let Some(i) = proxies.iter().position(|p| p.id == id) {

                                let p = &mut proxies[i];
                                if p.id != id {
                                    p.id = id.clone();
                                }
                                if !address.is_empty() {
                                    p.address = address.clone();
                                }
                                p.status = status.clone();
                                if let Some(ms) = latency_ms {
                                    p.latency = ms as u32;
                                }
                                p.error = error.clone();
                                p.clone()
                            } else {
                                let node = ProxyNode {
                                    id: id.clone(),
                                    address: address.clone(),
                                    status,
                                    latency: latency_ms.unwrap_or(0) as u32,
                                    error,
                                };
                                proxies.push(node.clone());
                                node
                            }
                        };

                        let _ = app_handle.emit("proxy_status_update", to_emit);
                    }
                    DhtEvent::NatStatus {
                        state,
                        confidence,
                        last_error,
                        summary,
                    } => {
                        let payload = serde_json::json!({
                            "state": state,
                            "confidence": confidence,
                            "lastError": last_error,
                            "summary": summary,
                        });
                        let _ = app_handle.emit("nat_status_update", payload);
                    }
                    DhtEvent::EchoReceived { from, utf8, bytes } => {
                        // Sending inbox event to frontend
                        let payload =
                            serde_json::json!({ "from": from, "text": utf8, "bytes": bytes });
                        let _ = app_handle.emit("proxy_echo_rx", payload);
                    }
                    DhtEvent::PeerRtt { peer, rtt_ms } => {
                        // NOTE: if from dht.rs only sends rtt for known proxies, then this is fine.
                        // If it can send rtt for any peer, we need to first check if it's generated from ProxyStatus
                        let mut proxies = proxies_arc.lock().await;
                        if let Some(p) = proxies.iter_mut().find(|p| p.id == peer) {
                            p.latency = rtt_ms as u32;
                            let _ = app_handle.emit("proxy_status_update", p.clone());
                        }
                    }
                    DhtEvent::DownloadedFile(metadata) => {
                        let payload = serde_json::json!(metadata);
                        let _ = app_handle.emit("file_content", payload);
                    }
                    DhtEvent::PublishedFile(metadata) => {
                        let payload = serde_json::json!(metadata);
                        let _ = app_handle.emit("published_file", payload);
                    }
                    DhtEvent::FileDiscovered(metadata) => {
                        let payload = serde_json::json!(metadata);
                        let _ = app_handle.emit("found_file", payload);
                    }
                    _ => {}
                }
            }
        }
    });

    {
        let mut dht_guard = state.dht.lock().await;
        *dht_guard = Some(dht_arc);
    }

    Ok(peer_id)
}

#[tauri::command]
async fn stop_dht_node(app: tauri::AppHandle, state: State<'_, AppState>) -> Result<(), String> {
    let dht = {
        let mut dht_guard = state.dht.lock().await;
        dht_guard.take()
    };

    if let Some(dht) = dht {
        (*dht).shutdown()
            .await
            .map_err(|e| format!("Failed to stop DHT: {}", e))?;
    }

    // Proxy reset
    {
        let mut proxies = state.proxies.lock().await;
        proxies.clear();
    }
    let _ = app.emit("proxy_reset", ());

    Ok(())
}

#[tauri::command]
async fn publish_file_metadata(
    state: State<'_, AppState>,
    file_hash: String,
    file_name: String,
    file_size: u64,
    mime_type: Option<String>,
) -> Result<(), String> {
    let dht = {
        let dht_guard = state.dht.lock().await;
        dht_guard.as_ref().cloned()
    };

    if let Some(dht) = dht {
        let metadata = FileMetadata {
            file_hash,
            file_name,
            file_size,
            file_data: vec![],
            seeders: vec![],
            created_at: std::time::SystemTime::now()
                .duration_since(std::time::UNIX_EPOCH)
                .unwrap()
                .as_secs(),
            mime_type,
            is_encrypted: false,
            encryption_method: None,
            key_fingerprint: None,
            parent_hash: None,
            version: Some(1),
            cids: None,
        };

        dht.publish_file(metadata).await
    } else {
        Err("DHT node is not running".to_string())
    }
}

#[tauri::command]
async fn stop_publishing_file(state: State<'_, AppState>, file_hash: String) -> Result<(), String> {
    let dht = {
        let dht_guard = state.dht.lock().await;
        dht_guard.as_ref().cloned()
    };
    if let Some(dht) = dht {
        dht.stop_publishing_file(file_hash).await
    } else {
        Err("DHT node is not running".to_string())
    }
}

#[tauri::command]
async fn connect_to_peer(state: State<'_, AppState>, peer_address: String) -> Result<(), String> {
    let dht = {
        let dht_guard = state.dht.lock().await;
        dht_guard.as_ref().cloned()
    };

    if let Some(dht) = dht {
        dht.connect_peer(peer_address).await
    } else {
        Err("DHT node is not running".to_string())
    }
}

#[tauri::command]
async fn get_dht_peer_count(state: State<'_, AppState>) -> Result<usize, String> {
    let dht = {
        let dht_guard = state.dht.lock().await;
        dht_guard.as_ref().cloned()
    };

    if let Some(dht) = dht {
        Ok(dht.get_peer_count().await)
    } else {
        Ok(0) // Return 0 if DHT is not running
    }
}

#[tauri::command]
async fn get_dht_peer_id(state: State<'_, AppState>) -> Result<Option<String>, String> {
    let dht = {
        let dht_guard = state.dht.lock().await;
        dht_guard.as_ref().cloned()
    };

    if let Some(dht) = dht {
        Ok(Some(dht.get_peer_id().await))
    } else {
        Ok(None) // Return None if DHT is not running
    }
}

#[tauri::command]
async fn get_dht_connected_peers(state: State<'_, AppState>) -> Result<Vec<String>, String> {
    let dht = {
        let dht_guard = state.dht.lock().await;
        dht_guard.as_ref().cloned()
    };

    if let Some(dht) = dht {
        // Get connected peers from DHT
        let connected_peers = dht.get_connected_peers().await;
        Ok(connected_peers)
    } else {
        Ok(Vec::new()) // Return empty vector if DHT is not running
    }
}

#[tauri::command]
async fn send_dht_message(
    state: State<'_, AppState>,
    peer_id: String,
    message: serde_json::Value,
) -> Result<(), String> {
    let dht = {
        let dht_guard = state.dht.lock().await;
        dht_guard.as_ref().cloned()
    };

    if let Some(dht) = dht {
        // Send message through DHT to target peer
        dht.send_message_to_peer(&peer_id, message)
            .await
            .map_err(|e| format!("Failed to send DHT message: {}", e))
    } else {
        Err("DHT not available".to_string())
    }
}

#[tauri::command]
async fn get_dht_health(state: State<'_, AppState>) -> Result<Option<DhtMetricsSnapshot>, String> {
    let dht = {
        let dht_guard = state.dht.lock().await;
        dht_guard.as_ref().cloned()
    };

    if let Some(dht) = dht {
        Ok(Some(dht.metrics_snapshot().await))
    } else {
        Ok(None)
    }
}

#[tauri::command]
async fn get_dht_events(state: State<'_, AppState>) -> Result<Vec<String>, String> {
    let dht = {
        let dht_guard = state.dht.lock().await;
        dht_guard.as_ref().cloned()
    };

    if let Some(dht) = dht {
        let events = dht.drain_events(100).await;
        // Convert events to concise human-readable strings for the UI
        let mapped: Vec<String> = events
            .into_iter()
            .map(|e| match e {
                DhtEvent::PeerDiscovered(p) => format!("peer_discovered:{}", p),
                DhtEvent::PeerConnected(p) => format!("peer_connected:{}", p),
                DhtEvent::PeerDisconnected(p) => format!("peer_disconnected:{}", p),
                DhtEvent::FileDiscovered(meta) => format!(
                    "file_discovered:{}:{}:{}",
                    meta.file_hash, meta.file_name, meta.file_size
                ),
                DhtEvent::DownloadedFile(_) => "file_downloaded".to_string(),
                DhtEvent::PublishedFile(meta) => format!(
                    "file_published:{}:{}:{}",
                    meta.file_hash, meta.file_name, meta.file_size
                ),
                DhtEvent::FileNotFound(hash) => format!("file_not_found:{}", hash),
                DhtEvent::Error(err) => format!("error:{}", err),
                DhtEvent::ProxyStatus {
                    id,
                    address,
                    status,
                    latency_ms,
                    error,
                } => {
                    let lat = latency_ms
                        .map(|ms| format!("{ms}"))
                        .unwrap_or_else(|| "-".into());
                    let err = error.unwrap_or_default();
                    format!(
                        "proxy_status:{id}:{address}:{status}:{lat}{}",
                        if err.is_empty() {
                            "".into()
                        } else {
                            format!(":{err}")
                        }
                    )
                }
                DhtEvent::NatStatus {
                    state,
                    confidence,
                    last_error,
                    summary,
                } => match serde_json::to_string(&serde_json::json!({
                    "state": state,
                    "confidence": confidence,
                    "lastError": last_error,
                    "summary": summary,
                })) {
                    Ok(json) => format!("nat_status:{json}"),
                    Err(_) => "nat_status:{}".to_string(),
                },
                DhtEvent::PeerRtt { peer, rtt_ms } => format!("peer_rtt:{peer}:{rtt_ms}"),
                DhtEvent::EchoReceived { from, utf8, bytes } => format!(
                    "echo_received:{}:{}:{}",
                    from,
                    utf8.unwrap_or_default(),
                    bytes
                ),
                DhtEvent::BitswapDataReceived { query_id, data } => {
                    format!("bitswap_data_received:{}:{}", query_id, data.len())
                }
                DhtEvent::BitswapError { query_id, error } => {
                    format!("bitswap_error:{}:{}", query_id, error)
                }
                DhtEvent::FileDownloaded { file_hash } => {
                    format!("file_downloaded:{}", file_hash)
                }
            })
            .collect();
        Ok(mapped)
    } else {
        Ok(vec![])
    }
}

#[tauri::command]
fn get_cpu_temperature() -> Option<f32> {
    use std::sync::OnceLock;

    static LAST_UPDATE: OnceLock<std::sync::Mutex<Option<Instant>>> = OnceLock::new();
    
    let last_update_mutex = LAST_UPDATE.get_or_init(|| std::sync::Mutex::new(None));
    
    {
        let mut last_update = last_update_mutex.lock().unwrap();
        if let Some(last) = *last_update {
            if last.elapsed() < MINIMUM_CPU_UPDATE_INTERVAL {
                return None;
            }
        }
        *last_update = Some(Instant::now());
    }

    // Try sysinfo first (works on some platforms including M1 macs and some Windows)
    let mut sys = System::new_all();
    sys.refresh_cpu_all();
    let components = Components::new_with_refreshed_list();

    let mut core_count = 0;

    let sum: f32 = components
        .iter()
        .filter(|c| {
            let label = c.label().to_lowercase();
            label.contains("cpu")
                || label.contains("package")
                || label.contains("tdie")
                || label.contains("core")
                || label.contains("thermal")
        })
        .map(|c| {
            core_count += 1;
            c.temperature()
        })
        .sum();
    if core_count > 0 {
        return Some(sum / core_count as f32);
    }

    // Windows-specific temperature detection methods
    #[cfg(target_os = "windows")]
    {
        // todo: Getting windows temp needs fixing - currently makes app performance very slow
        // if let Some(temp) = get_windows_temperature() {
        //     return None;
        // }
    }

    // Linux-specific temperature detection methods
    #[cfg(target_os = "linux")]
    {
        if let Some(temp) = get_linux_temperature() {
            return Some(temp);
        }
    }

    // Fallback for other platforms
    let stat_sys = SystemStat::new();
    if let Ok(temp) = stat_sys.cpu_temp() {
        return Some(temp);
    }

    None
}

//todo for fixing later
#[cfg(target_os = "windows")]
fn get_windows_temperature() -> Option<f32> {
    use std::process::Command;

    // Method 1: Try the fastest method first - HighPrecisionTemperature from WMI
    if let Ok(output) = Command::new("powershell")
        .args([
            "-Command",
            "Get-WmiObject -Query \"SELECT HighPrecisionTemperature FROM Win32_PerfRawData_Counters_ThermalZoneInformation\" | Select-Object -First 1 -ExpandProperty HighPrecisionTemperature"
        ])
        .output()
    {
        if let Ok(output_str) = String::from_utf8(output.stdout) {
            if let Ok(temp_tenths_kelvin) = output_str.trim().parse::<f32>() {
                let temp_celsius = (temp_tenths_kelvin / 10.0) - 273.15;
                if temp_celsius > 0.0 && temp_celsius < 150.0 {
                    return Some(temp_celsius);
                }
            }
        }
    }

    // Method 2: Fallback to regular Temperature field
    if let Ok(output) = Command::new("powershell")
        .args([
            "-Command",
            "Get-WmiObject -Query \"SELECT Temperature FROM Win32_PerfRawData_Counters_ThermalZoneInformation\" | Select-Object -First 1 -ExpandProperty Temperature"
        ])
        .output()
    {
        if let Ok(output_str) = String::from_utf8(output.stdout) {
            if let Ok(temp_tenths_kelvin) = output_str.trim().parse::<f32>() {
                let temp_celsius = (temp_tenths_kelvin / 10.0) - 273.15;
                if temp_celsius > 0.0 && temp_celsius < 150.0 {
                    return Some(temp_celsius);
                }
            }
        }
    }

    None
}

#[cfg(target_os = "linux")]
fn get_linux_temperature() -> Option<f32> {
    use std::fs;

    // Method 1: Try sensors command first (most reliable and matches user expectations)
    if let Ok(output) = std::process::Command::new("sensors")
        .arg("-u") // Raw output
        .output()
    {
        if let Ok(output_str) = String::from_utf8(output.stdout) {
            let lines: Vec<&str> = output_str.lines().collect();
            let mut i = 0;

            while i < lines.len() {
                let line = lines[i].trim();

                // Look for CPU package temperature section
                if line.contains("Package id 0:") {
                    // Look for temp1_input in the following lines
                    for j in (i + 1)..(i + 10).min(lines.len()) {
                        let temp_line = lines[j].trim();
                        if temp_line.starts_with("temp1_input:") {
                            if let Some(temp_str) = temp_line.split(':').nth(1) {
                                if let Ok(temp) = temp_str.trim().parse::<f32>() {
                                    if temp > 0.0 && temp < 150.0 {
                                        return Some(temp);
                                    }
                                }
                            }
                            break;
                        }
                    }
                }
                // Look for first core temperature as fallback
                else if line.contains("Core 0:") {
                    // Look for temp2_input (Core 0 uses temp2_input)
                    for j in (i + 1)..(i + 10).min(lines.len()) {
                        let temp_line = lines[j].trim();
                        if temp_line.starts_with("temp2_input:") {
                            if let Some(temp_str) = temp_line.split(':').nth(1) {
                                if let Ok(temp) = temp_str.trim().parse::<f32>() {
                                    if temp > 0.0 && temp < 150.0 {
                                        return Some(temp);
                                    }
                                }
                            }
                            break;
                        }
                    }
                }
                i += 1;
            }
        }
    }

    // Method 2: Try thermal zones (fallback)
    // Look for CPU thermal zones in /sys/class/thermal/
    // Prioritize x86_pkg_temp as it's usually the most accurate for CPU package temperature
    for i in 0..20 {
        let type_path = format!("/sys/class/thermal/thermal_zone{}/type", i);
        if let Ok(zone_type) = fs::read_to_string(&type_path) {
            let zone_type = zone_type.trim().to_lowercase();
            if zone_type == "x86_pkg_temp" {
                let thermal_path = format!("/sys/class/thermal/thermal_zone{}/temp", i);
                if let Ok(temp_str) = fs::read_to_string(&thermal_path) {
                    if let Ok(temp_millidegrees) = temp_str.trim().parse::<i32>() {
                        let temp_celsius = temp_millidegrees as f32 / 1000.0;
                        if temp_celsius > 0.0 && temp_celsius < 150.0 {
                            return Some(temp_celsius);
                        }
                    }
                }
            }
        }
    }

    // Fallback to other CPU thermal zones
    for i in 0..20 {
        let type_path = format!("/sys/class/thermal/thermal_zone{}/type", i);
        if let Ok(zone_type) = fs::read_to_string(&type_path) {
            let zone_type = zone_type.trim().to_lowercase();
            if zone_type.contains("cpu")
                || zone_type.contains("coretemp")
                || zone_type.contains("k10temp")
            {
                let thermal_path = format!("/sys/class/thermal/thermal_zone{}/temp", i);
                if let Ok(temp_str) = fs::read_to_string(&thermal_path) {
                    if let Ok(temp_millidegrees) = temp_str.trim().parse::<i32>() {
                        let temp_celsius = temp_millidegrees as f32 / 1000.0;
                        if temp_celsius > 0.0 && temp_celsius < 150.0 {
                            return Some(temp_celsius);
                        }
                    }
                }
            }
        }
    }

    // Method 3: Try hwmon (hardware monitoring) interfaces
    // Look for CPU temperature sensors in /sys/class/hwmon/
    for i in 0..10 {
        let hwmon_dir = format!("/sys/class/hwmon/hwmon{}", i);

        // Check if this hwmon device is for CPU temperature
        let name_path = format!("{}/name", hwmon_dir);
        if let Ok(name) = fs::read_to_string(&name_path) {
            let name = name.trim().to_lowercase();
            if name.contains("coretemp")
                || name.contains("k10temp")
                || name.contains("cpu")
                || name.contains("acpi")
            {
                // Try different temperature input files
                for temp_input in 1..=8 {
                    let temp_path = format!("{}/temp{}_input", hwmon_dir, temp_input);
                    if let Ok(temp_str) = fs::read_to_string(&temp_path) {
                        if let Ok(temp_millidegrees) = temp_str.trim().parse::<i32>() {
                            let temp_celsius = temp_millidegrees as f32 / 1000.0;
                            if temp_celsius > 0.0 && temp_celsius < 150.0 {
                                return Some(temp_celsius);
                            }
                        }
                    }
                }
            }
        }
    }

    // Method 4: Try reading from specific CPU temperature files
    let cpu_temp_paths = [
        "/sys/devices/platform/coretemp.0/hwmon/hwmon*/temp1_input",
        "/sys/devices/platform/coretemp.0/temp1_input",
        "/sys/bus/platform/devices/coretemp.0/hwmon/hwmon*/temp*_input",
        "/sys/devices/pci0000:00/0000:00:18.3/hwmon/hwmon*/temp1_input", // AMD
    ];

    for pattern in &cpu_temp_paths {
        if let Ok(paths) = glob::glob(pattern) {
            for path_result in paths {
                if let Ok(path) = path_result {
                    if let Ok(temp_str) = fs::read_to_string(&path) {
                        if let Ok(temp_millidegrees) = temp_str.trim().parse::<i32>() {
                            let temp_celsius = temp_millidegrees as f32 / 1000.0;
                            if temp_celsius > 0.0 && temp_celsius < 150.0 {
                                return Some(temp_celsius);
                            }
                        }
                    }
                }
            }
        }
    }

    None
}

#[tauri::command]
fn detect_locale() -> String {
    sys_locale::get_locale().unwrap_or_else(|| "en-US".into())
}

#[tauri::command]
async fn start_file_transfer_service(
    app: tauri::AppHandle,
    state: State<'_, AppState>,
) -> Result<(), String> {
    {
        let ft_guard = state.file_transfer.lock().await;
        if ft_guard.is_some() {
            return Err("File transfer service is already running".to_string());
        }
    }

    let file_transfer_service = FileTransferService::new_with_encryption(true)
        .await
        .map_err(|e| format!("Failed to start file transfer service: {}", e))?;

    let ft_arc = Arc::new(file_transfer_service);
    {
        let mut ft_guard = state.file_transfer.lock().await;
        *ft_guard = Some(ft_arc.clone());
    }

    // Initialize WebRTC service with file transfer service
    let webrtc_service = WebRTCService::new(ft_arc.clone(), state.keystore.clone())
        .await
        .map_err(|e| format!("Failed to start WebRTC service: {}", e))?;

    let webrtc_arc = Arc::new(webrtc_service);
    {
        let mut webrtc_guard = state.webrtc.lock().await;
        *webrtc_guard = Some(webrtc_arc.clone());
    }

    {
        let mut pump_guard = state.file_transfer_pump.lock().await;
        if pump_guard.is_none() {
            let app_handle = app.clone();
            let ft_clone = ft_arc.clone();
            let handle = tokio::spawn(async move {
                pump_file_transfer_events(app_handle, ft_clone).await;
            });
            *pump_guard = Some(handle);
        }
    }

    Ok(())
}

#[tauri::command]
async fn download_blocks_from_network(
    state: State<'_, AppState>,
    file_metadata: FileMetadata,
) -> Result<(), String> {
    {
        let dht = {
            let dht_guard = state.dht.lock().await;
            dht_guard.as_ref().cloned()
        };

        if let Some(dht) = dht {
            dht.download_file(file_metadata).await
        } else {
            Err("DHT node is not running".to_string())
        }
    }
}

#[tauri::command]
async fn download_file_from_network(
    state: State<'_, AppState>,
    file_hash: String,
    output_path: String,
) -> Result<String, String> {
    let ft = {
        let ft_guard = state.file_transfer.lock().await;
        ft_guard.as_ref().cloned()
    };

    if let Some(_ft) = ft {
        info!("Starting P2P download for: {}", file_hash);

        // Search DHT for file metadata
        let dht = {
            let dht_guard = state.dht.lock().await;
            dht_guard.as_ref().cloned()
        };

        if let Some(dht_service) = dht {
            // Search for file metadata in DHT with 5 second timeout
            match dht_service
                .synchronous_search_metadata(file_hash.clone(), 5000)
                .await
            {
                Ok(Some(metadata)) => {
                    info!(
                        "Found file metadata in DHT: {} (size: {} bytes)",
                        metadata.file_name, metadata.file_size
                    );

                    // Implement peer discovery for file chunks
                    info!(
                        "Discovering peers for file: {} with {} known seeders",
                        metadata.file_name,
                        metadata.seeders.len()
                    );

                    if metadata.seeders.is_empty() {
                        return Err(format!(
                            "No seeders available for file: {} ({})",
                            metadata.file_name, metadata.file_hash
                        ));
                    }

                    // Discover and verify available peers for this file
                    let available_peers = dht_service
                        .discover_peers_for_file(&metadata)
                        .await
                        .map_err(|e| format!("Peer discovery failed: {}", e))?;

                    if available_peers.is_empty() {
                        info!("File found but no seeders currently available");
                        // TODO: Return metadata to frontend with 0 seeders instead of error
                        return Err(format!(
                            "File found but no seeders available: {} ({} bytes) - 0 seeders online",
                            metadata.file_name, metadata.file_size
                        ));
                    }

                    // Implement chunk requesting protocol with real WebRTC
                    // Create WebRTC offer for the first available peer
                    let webrtc = {
                        let webrtc_guard = state.webrtc.lock().await;
                        webrtc_guard.as_ref().cloned()
                    };

                    if let Some(webrtc_service) = webrtc {
                        // Select the best peer for download
                        let selected_peer = if available_peers.len() == 1 {
                            available_peers[0].clone()
                        } else {
                            // Use peer selection strategy to pick the best peer
                            let recommended = dht_service
                                .select_peers_with_strategy(
                                    &available_peers,
                                    1,
                                    crate::peer_selection::SelectionStrategy::FastestFirst,
                                    false,
                                )
                                .await;
                            recommended
                                .into_iter()
                                .next()
                                .unwrap_or_else(|| available_peers[0].clone())
                        };

                        info!("Selected peer {} for WebRTC download", selected_peer);

                        // Create WebRTC offer
                        match webrtc_service.create_offer(selected_peer.clone()).await {
                            Ok(offer) => {
                                info!("Created WebRTC offer for peer {}", selected_peer);

                                // Send WebRTC offer via DHT signaling
                                let offer_request = dht::WebRTCOfferRequest {
                                    offer_sdp: offer,
                                    file_hash: metadata.file_hash.clone(),
                                    requester_peer_id: dht_service.get_peer_id().await,
                                };

                                match dht_service
                                    .send_webrtc_offer(selected_peer.clone(), offer_request)
                                    .await
                                {
                                    Ok(answer_receiver) => {
                                        info!(
                                            "Sent WebRTC offer to peer {}, waiting for answer",
                                            selected_peer
                                        );

                                        // Wait for WebRTC answer with timeout
                                        match tokio::time::timeout(
                                            Duration::from_secs(30),
                                            answer_receiver,
                                        )
                                        .await
                                        {
                                            Ok(Ok(Ok(answer_response))) => {
                                                info!(
                                                    "Received WebRTC answer from peer {}",
                                                    selected_peer
                                                );

                                                // Establish WebRTC connection with the answer
                                                match webrtc_service
                                                    .establish_connection_with_answer(
                                                        selected_peer.clone(),
                                                        answer_response.answer_sdp,
                                                    )
                                                    .await
                                                {
                                                    Ok(_) => {
                                                        info!("WebRTC connection established with peer {}", selected_peer);

                                                        // Send file request over WebRTC data channel
                                                        let file_request = crate::webrtc_service::WebRTCFileRequest {
                                                            file_hash: metadata.file_hash.clone(),
                                                            file_name: metadata.file_name.clone(),
                                                            file_size: metadata.file_size,
                                                            requester_peer_id: dht_service.get_peer_id().await,
                                                            recipient_public_key: None, // No encryption for basic downloads
                                                        };

                                                        match webrtc_service
                                                            .send_file_request(
                                                                selected_peer.clone(),
                                                                file_request,
                                                            )
                                                            .await
                                                        {
                                                            Ok(_) => {
                                                                info!("Sent file request for {} to peer {}", metadata.file_name, selected_peer);

                                                                // The peer will now start sending chunks automatically
                                                                // We don't need to request individual chunks - the WebRTC service handles this
                                                                Ok(format!(
                                                                    "WebRTC download initiated: {} ({} bytes) from peer {}",
                                                                    metadata.file_name, metadata.file_size, selected_peer
                                                                ))
                                                            }
                                                            Err(e) => {
                                                                warn!("Failed to send file request: {}", e);
                                                                Err(format!("Failed to send file request: {}", e))
                                                            }
                                                        }
                                                    }
                                                    Err(e) => {
                                                        warn!("Failed to establish WebRTC connection: {}", e);
                                                        Err(format!(
                                                            "WebRTC connection failed: {}",
                                                            e
                                                        ))
                                                    }
                                                }
                                            }
                                            Ok(Ok(Err(e))) => {
                                                warn!("WebRTC signaling failed: {}", e);
                                                Err(format!("WebRTC signaling failed: {}", e))
                                            }
                                            Ok(Err(_)) => {
                                                warn!("WebRTC answer receiver was canceled");
                                                Err("WebRTC answer receiver was canceled"
                                                    .to_string())
                                            }
                                            Err(_) => {
                                                warn!(
                                                    "WebRTC answer timeout from peer {}",
                                                    selected_peer
                                                );
                                                Err(format!(
                                                    "WebRTC answer timeout from peer {}",
                                                    selected_peer
                                                ))
                                            }
                                        }
                                    }
                                    Err(e) => {
                                        warn!("Failed to send WebRTC offer: {}", e);
                                        Err(format!("Failed to send WebRTC offer: {}", e))
                                    }
                                }
                            }
                            Err(e) => {
                                warn!("Failed to create WebRTC offer: {}", e);
                                Err(format!("WebRTC setup failed: {}", e))
                            }
                        }
                    } else {
                        Err("WebRTC service not available".to_string())
                    }
                }
                Ok(None) => {
                    return Err("DHT search timed out - file metadata not found".to_string());
                }
                Err(e) => {
                    warn!("DHT search failed: {}", e);
                    return Err(format!("DHT search failed: {}", e));
                }
            }
        } else {
            return Err("DHT service not available".to_string());
        }
    } else {
        Err("File transfer service is not running".to_string())
    }
}

#[tauri::command]
async fn upload_file_data_to_network(
    state: State<'_, AppState>,
    file_name: String,
    file_data: Vec<u8>,
    mime_type: Option<String>,
    is_encrypted: bool,
    encryption_method: Option<String>,
    key_fingerprint: Option<String>,
) -> Result<FileMetadata, String> {
    // Check for active account - require login for all uploads
    let _account = get_active_account(&state).await?;

    let dht_opt = { state.dht.lock().await.as_ref().cloned() };
    if let Some(dht) = dht_opt {
        // Calculate file hash from the provided data
        let file_hash = FileTransferService::calculate_file_hash(&file_data);

        let created_at = std::time::SystemTime::now()
            .duration_since(std::time::UNIX_EPOCH)
            .unwrap()
            .as_secs();

        // Create metadata
        let metadata = FileMetadata {
            file_hash: file_hash.clone(),
            file_name,
            file_size: file_data.len() as u64,
            file_data,
            seeders: vec![],
            created_at,
            mime_type,
            is_encrypted,
            encryption_method,
            key_fingerprint,
            parent_hash: None,
            version: Some(1),
            cids: None,
        };

        // Publish to DHT
        dht.publish_file(metadata.clone()).await?;
        Ok(metadata)
    } else {
        Err("DHT not running".into())
    }
}

#[tauri::command]
async fn upload_file_to_network(
    state: State<'_, AppState>,
    file_path: String,
) -> Result<FileMetadata, String> {
    // Check for active account - require login for all uploads
    let _account = get_active_account(&state).await?;

    let dht_opt = { state.dht.lock().await.as_ref().cloned() };
    if let Some(dht) = dht_opt {
        // Stream the file data instead of loading it all into memory
        let mut file = tokio::fs::File::open(&file_path)
            .await
            .map_err(|e| format!("Failed to open file: {}", e))?;

        // Calculate file hash incrementally while reading
        let mut hasher = sha2::Sha256::new();
        let mut file_data = Vec::new();
        let mut buffer = [0u8; 8192]; // 8KB buffer

        loop {
            let bytes_read = file.read(&mut buffer)
                .await
                .map_err(|e| format!("Failed to read file: {}", e))?;

            if bytes_read == 0 {
                break;
            }

            let chunk = &buffer[..bytes_read];
            hasher.update(chunk);
            file_data.extend_from_slice(chunk);
        }

        let file_hash = format!("{:x}", hasher.finalize());

        // Get file name from path
        let file_name = std::path::Path::new(&file_path)
            .file_name()
            .and_then(|n| n.to_str())
            .unwrap_or("unknown")
            .to_string();

        let created_at = std::time::SystemTime::now()
            .duration_since(std::time::UNIX_EPOCH)
            .unwrap()
            .as_secs();

        // Create metadata
        let metadata = FileMetadata {
            file_hash: file_hash.clone(),
            file_name,
            file_size: file_data.len() as u64,
            file_data,
            seeders: vec![],
            created_at,
            mime_type: None,
            is_encrypted: false,
            encryption_method: None,
            key_fingerprint: None,
            parent_hash: None,
            version: Some(1),
            cids: None,
        };

        // Publish to DHT
        dht.publish_file(metadata.clone()).await?;

        // Track upload in analytics
        state.analytics.record_upload(metadata.file_size).await;
        state.analytics.record_upload_completed().await;

      Ok(metadata)
    } else {
        Err("DHT not running".into())
    }
}

#[tauri::command]
async fn show_in_folder(path: String) -> Result<(), String> {
    #[cfg(target_os = "windows")]
    {
        std::process::Command::new("explorer")
            .args(["/select,", &path])
            .spawn()
            .map_err(|e| format!("Failed to open folder: {}", e))?;
    }

    #[cfg(target_os = "macos")]
    {
        std::process::Command::new("open")
            .args(["-R", &path])
            .spawn()
            .map_err(|e| format!("Failed to open folder: {}", e))?;
    }

    #[cfg(target_os = "linux")]
    {
        std::process::Command::new("xdg-open")
            .arg(&path)
            .spawn()
            .map_err(|e| format!("Failed to open file manager: {}", e))?;
    }
    Ok(())
}

#[tauri::command]
async fn start_streaming_upload(
    file_name: String,
    file_size: u64,
    state: State<'_, AppState>,
) -> Result<String, String> {
    // Check for active account - require login for all uploads
    let _account = get_active_account(&state).await?;

    let dht_opt = { state.dht.lock().await.as_ref().cloned() };
    if dht_opt.is_none() {
        return Err("DHT not running".into());
    }

    // Generate a unique upload session ID
    let upload_id = format!("upload_{}", std::time::SystemTime::now()
        .duration_since(std::time::UNIX_EPOCH)
        .unwrap()
        .as_nanos());

    // Store upload session in app state
    let mut upload_sessions = state.upload_sessions.lock().await;
    upload_sessions.insert(upload_id.clone(), StreamingUploadSession {
        file_name,
        file_size,
        received_chunks: 0,
        total_chunks: 0, // Will be set when we know chunk count
        hasher: sha2::Sha256::new(),
        created_at: std::time::SystemTime::now(),
    });

    Ok(upload_id)
}

#[tauri::command]
async fn upload_file_chunk(
    upload_id: String,
    chunk_data: Vec<u8>,
    chunk_index: u32,
    is_last_chunk: bool,
    state: State<'_, AppState>,
) -> Result<Option<String>, String> {
    let mut upload_sessions = state.upload_sessions.lock().await;
    let session = upload_sessions.get_mut(&upload_id)
        .ok_or_else(|| format!("Upload session {} not found", upload_id))?;

    // Update hasher with chunk data
    session.hasher.update(&chunk_data);
    session.received_chunks += 1;

    // Store chunk directly in Bitswap (if DHT is available)
    if let Some(dht) = state.dht.lock().await.as_ref() {
        // Create a block from the chunk data
        use dht::{split_into_blocks, StringBlock};
        let blocks = split_into_blocks(&chunk_data);

        for block in blocks.iter() {
            let cid = match block.cid() {
                Ok(c) => c,
                Err(e) => {
                    error!("failed to get cid for chunk block: {}", e);
                    return Err(format!("failed to get cid for chunk block: {}", e));
                }
            };

            // Store block in Bitswap via DHT command
            if let Err(e) = dht.store_block(cid.clone(), block.data().to_vec()).await {
                error!("failed to store chunk block {}: {}", cid, e);
                return Err(format!("failed to store chunk block {}: {}", cid, e));
            }
        }
    }

    if is_last_chunk {
        // Calculate final hash - take ownership of the hasher
        let hasher = std::mem::replace(&mut session.hasher, sha2::Sha256::new());
        let file_hash = format!("{:x}", hasher.finalize());

        // Create minimal metadata (without file_data to avoid DHT size limits)
        let created_at = std::time::SystemTime::now()
            .duration_since(std::time::UNIX_EPOCH)
            .unwrap()
            .as_secs();

        let metadata = dht::FileMetadata {
            file_hash: file_hash.clone(),
            file_name: session.file_name.clone(),
            file_size: session.file_size,
            file_data: vec![], // Empty - data is stored in Bitswap blocks
            seeders: vec![],
            created_at,
            mime_type: None,
            is_encrypted: false,
            encryption_method: None,
            key_fingerprint: None,
            parent_hash: None,
            version: Some(1),
            cids: None, // CIDs are stored in the root block, not in metadata
        };

        // Publish to DHT
        let dht_opt = { state.dht.lock().await.as_ref().cloned() };
        if let Some(dht) = dht_opt {
            dht.publish_file(metadata.clone()).await?;
        } else {
            return Err("DHT not running".into());
        }

        // Clean up session
        upload_sessions.remove(&upload_id);

        Ok(Some(file_hash))
    } else {
        Ok(None)
    }
}

#[tauri::command]
async fn cancel_streaming_upload(
    upload_id: String,
    state: State<'_, AppState>,
) -> Result<(), String> {
    let mut upload_sessions = state.upload_sessions.lock().await;
    upload_sessions.remove(&upload_id);
    Ok(())
}

#[tauri::command]
async fn get_file_transfer_events(state: State<'_, AppState>) -> Result<Vec<String>, String> {
    let ft = {
        let ft_guard = state.file_transfer.lock().await;
        ft_guard.as_ref().cloned()
    };

    if let Some(ft) = ft {
        let events = ft.drain_events(100).await;
        let mapped: Vec<String> = events
            .into_iter()
            .map(|e| match e {
                FileTransferEvent::FileUploaded {
                    file_hash,
                    file_name,
                } => {
                    format!("file_uploaded:{}:{}", file_hash, file_name)
                }
                FileTransferEvent::FileDownloaded { file_path } => {
                    format!("file_downloaded:{}", file_path)
                }
                FileTransferEvent::FileNotFound { file_hash } => {
                    format!("file_not_found:{}", file_hash)
                }
                FileTransferEvent::Error { message } => {
                    format!("error:{}", message)
                }
                FileTransferEvent::DownloadAttempt(snapshot) => {
                    match serde_json::to_string(&snapshot) {
                        Ok(json) => format!("download_attempt:{}", json),
                        Err(_) => "download_attempt:{}".to_string(),
                    }
                }
            })
            .collect();
        Ok(mapped)
    } else {
        Ok(vec![])
    }
}

#[tauri::command]
async fn get_download_metrics(
    state: State<'_, AppState>,
) -> Result<DownloadMetricsSnapshot, String> {
    let ft = {
        let ft_guard = state.file_transfer.lock().await;
        ft_guard.as_ref().cloned()
    };

    if let Some(ft) = ft {
        Ok(ft.download_metrics_snapshot().await)
    } else {
        Ok(DownloadMetricsSnapshot::default())
    }
}

async fn pump_file_transfer_events(app: tauri::AppHandle, ft: Arc<FileTransferService>) {
    loop {
        let events = ft.drain_events(64).await;
        if events.is_empty() {
            if Arc::strong_count(&ft) <= 1 {
                break;
            }
            sleep(Duration::from_millis(250)).await;
            continue;
        }

        for event in events {
            match event {
                FileTransferEvent::DownloadAttempt(snapshot) => {
                    if let Err(err) = app.emit("download_attempt", &snapshot) {
                        warn!("Failed to emit download_attempt event: {}", err);
                    }
                }
                other => {
                    if let Err(err) = app.emit("file_transfer_event", format!("{:?}", other)) {
                        warn!("Failed to emit file_transfer_event: {}", err);
                    }
                }
            }
        }
    }
}

#[tauri::command]
async fn encrypt_file_with_password(
    input_path: String,
    output_path: String,
    password: String,
) -> Result<encryption::EncryptionInfo, String> {
    use std::path::Path;

    let input = Path::new(&input_path);
    let output = Path::new(&output_path);

    if !input.exists() {
        return Err("Input file does not exist".to_string());
    }

    let result =
        encryption::FileEncryption::encrypt_file_with_password(input, output, &password).await?;

    Ok(result.encryption_info)
}

#[tauri::command]
async fn decrypt_file_with_password(
    input_path: String,
    output_path: String,
    password: String,
    encryption_info: encryption::EncryptionInfo,
) -> Result<u64, String> {
    use std::path::Path;

    let input = Path::new(&input_path);
    let output = Path::new(&output_path);

    if !input.exists() {
        return Err("Encrypted file does not exist".to_string());
    }

    encryption::FileEncryption::decrypt_file_with_password(
        input,
        output,
        &password,
        &encryption_info,
    )
    .await
}

#[tauri::command]
async fn encrypt_file_for_upload(
    input_path: String,
    password: Option<String>,
) -> Result<(String, encryption::EncryptionInfo), String> {
    use std::path::Path;

    let input = Path::new(&input_path);
    if !input.exists() {
        return Err("Input file does not exist".to_string());
    }

    // Create encrypted file in same directory with .enc extension
    let encrypted_path = input.with_extension("enc");

    let result = if let Some(pwd) = password {
        encryption::FileEncryption::encrypt_file_with_password(input, &encrypted_path, &pwd).await?
    } else {
        // Generate random key for no-password encryption
        let key = encryption::FileEncryption::generate_random_key();
        encryption::FileEncryption::encrypt_file(input, &encrypted_path, &key).await?
    };

    Ok((
        encrypted_path.to_string_lossy().to_string(),
        result.encryption_info,
    ))
}

#[tauri::command]
async fn search_file_metadata(
    state: State<'_, AppState>,
    file_hash: String,
    timeout_ms: Option<u64>,
) -> Result<(), String> {
    let dht = {
        let dht_guard = state.dht.lock().await;
        dht_guard.as_ref().cloned()
    };

    if let Some(dht) = dht {
        let timeout = timeout_ms.unwrap_or(10_000);
        dht.search_metadata(file_hash, timeout).await
    } else {
        Err("DHT node is not running".to_string())
    }
}

#[tauri::command]
async fn get_available_storage() -> f64 {
    use std::time::Duration;
    use tokio::time::timeout;

    // On Windows, use the current directory's drive, on Unix use "/"
    let path = if cfg!(windows) {
        Path::new(".")
    } else {
        Path::new("/")
    };

    // Add timeout to prevent hanging - run in a blocking task with timeout
    let result = timeout(Duration::from_secs(5), tokio::task::spawn_blocking(move || {
        available_space(path).map(|space| space as f64 / 1024.0 / 1024.0 / 1024.0) // Convert to GB
    })).await;

    match result {
        Ok(Ok(storage_result)) => {
            match storage_result {
                Ok(storage_gb) => {
                    if storage_gb > 0.0 && storage_gb.is_finite() {
                        storage_gb.floor()
                    } else {
                        warn!("Invalid storage value: {:.2}, using fallback", storage_gb);
                        100.0
                    }
                },
                Err(e) => {
                    warn!("Disk space check failed: {}, using fallback", e);
                    100.0
                }
            }
        },
        Ok(Err(e)) => {
            warn!("Task failed: {}, using fallback", e);
            100.0
        },
        Err(_) => {
            warn!("Failed to get available storage (timeout or error), using fallback");
            100.0
        }
    }
}

const DEFAULT_GETH_DATA_DIR: &str = "./bin/geth-data";

/// Robust disk space checking that tries multiple methods to avoid hanging
fn get_disk_space_robust(path: &std::path::Path) -> Result<f64, String> {
    use std::fs;
    use std::process::Command;

    // Method 1: Try fs2::available_space (can hang on Windows)
    match available_space(path) {
        Ok(space) => return Ok(space as f64 / 1024.0 / 1024.0 / 1024.0),
        Err(_) => {
            // Continue to other methods
        }
    }

    // Method 2: Try using system commands (Windows: wmic, Unix: df)
    #[cfg(windows)]
    {
        match Command::new("wmic")
            .args(&["logicaldisk", "where", "name='C:'", "get", "freespace"])
            .output()
        {
            Ok(output) => {
                if output.status.success() {
                    let stdout = String::from_utf8_lossy(&output.stdout);
                    for line in stdout.lines() {
                        let line = line.trim();
                        if let Ok(bytes) = line.parse::<u64>() {
                            return Ok(bytes as f64 / 1024.0 / 1024.0 / 1024.0);
                        }
                    }
                }
            }
            Err(_) => {}
        }
    }

    #[cfg(unix)]
    {
        match Command::new("df")
            .arg(path)
            .arg("-k")
            .output()
        {
            Ok(output) => {
                if output.status.success() {
                    let stdout = String::from_utf8_lossy(&output.stdout);
                    for line in stdout.lines().skip(1) {
                        let parts: Vec<&str> = line.split_whitespace().collect();
                        if parts.len() >= 4 {
                            if let Ok(kilobytes) = parts[3].parse::<u64>() {
                                return Ok(kilobytes as f64 / 1024.0 / 1024.0);
                            }
                        }
                    }
                }
            }
            Err(_) => {}
        }
    }

    // Method 3: Try filesystem metadata (less accurate but won't hang)
    match fs::metadata(path) {
        Ok(_) => {
            // If we can read metadata, assume we have at least some space
            // This is a fallback that won't hang
            return Ok(50.0); // Assume 50GB as safe fallback
        }
        Err(_) => {}
    }

    // Final fallback
    Err("Unable to determine available disk space".to_string())
}

#[derive(Serialize)]
#[serde(rename_all = "camelCase")]
struct GethStatusPayload {
    installed: bool,
    running: bool,
    binary_path: Option<String>,
    data_dir: String,
    data_dir_exists: bool,
    log_path: Option<String>,
    log_available: bool,
    log_lines: usize,
    version: Option<String>,    
    last_logs: Vec<String>,
    last_updated: u64,
}

fn resolve_geth_data_dir(data_dir: &str) -> Result<PathBuf, String> {
    let dir = PathBuf::from(data_dir);
    if dir.is_absolute() {
        return Ok(dir);
    }

    let exe_dir = std::env::current_exe()
        .map_err(|e| format!("Failed to get executable path: {}", e))?
        .parent()
        .ok_or_else(|| "Failed to determine executable directory".to_string())?
        .to_path_buf();

    Ok(exe_dir.join(dir))
}

fn read_last_lines(path: &Path, max_lines: usize) -> Result<Vec<String>, String> {
    let file = File::open(path).map_err(|e| format!("Failed to open log file: {}", e))?;
    let reader = BufReader::new(file);
    let mut buffer = VecDeque::with_capacity(max_lines);

    for line in reader.lines() {
        let line = line.map_err(|e| format!("Failed to read log file: {}", e))?;
        if buffer.len() == max_lines {
            buffer.pop_front();
        }
        buffer.push_back(line);
    }

    Ok(buffer.into_iter().collect())
}

#[tauri::command]
async fn get_geth_status(
    state: State<'_, AppState>,
    data_dir: Option<String>,
    log_lines: Option<usize>,
) -> Result<GethStatusPayload, String> {
    let requested_lines = log_lines.unwrap_or(40).clamp(1, 200);
    let data_dir_value = data_dir.unwrap_or_else(|| DEFAULT_GETH_DATA_DIR.to_string());

    let running = {
        let geth = state.geth.lock().await;
        geth.is_running()
    };

    let downloader = state.downloader.clone();
    let geth_path = downloader.geth_path();
    let installed = geth_path.exists();
    let binary_path = installed.then(|| geth_path.to_string_lossy().into_owned());

    let data_path = resolve_geth_data_dir(&data_dir_value)?;
    let data_dir_exists = data_path.exists();
    let log_path = data_path.join("geth.log");
    let log_available = log_path.exists();

    let last_logs = if log_available {
        match read_last_lines(&log_path, requested_lines) {
            Ok(lines) => lines,
            Err(err) => {
                warn!("Failed to read geth logs: {}", err);
                Vec::new()
            }
        }
    } else {
        Vec::new()
    };

    let version = if installed {
        match Command::new(&geth_path).arg("version").output() {
            Ok(output) if output.status.success() => {
                let stdout = String::from_utf8_lossy(&output.stdout).trim().to_string();
                if stdout.is_empty() {
                    None
                } else {
                    Some(stdout)
                }
            }
            Ok(output) => {
                warn!(
                    "geth version command exited with status {:?}",
                    output.status.code()
                );
                None
            }
            Err(err) => {
                warn!("Failed to execute geth version: {}", err);
                None
            }
        }
    } else {
        None
    };

    let last_updated = SystemTime::now()
        .duration_since(UNIX_EPOCH)
        .unwrap_or_default()
        .as_secs();

    let log_path_string = if log_available {
        Some(log_path.to_string_lossy().into_owned())
    } else {
        None
    };

    Ok(GethStatusPayload {
        installed,
        running,
        binary_path,
        data_dir: data_dir_value,
        data_dir_exists,
        log_path: log_path_string,
        log_available,
        log_lines: requested_lines,
        version,
        last_logs,
        last_updated,
    })
}

#[tauri::command]
async fn logout(state: State<'_, AppState>) -> Result<(), ()> {
    let mut active_account = state.active_account.lock().await;
    *active_account = None;

    // Clear private key from memory
    let mut active_key = state.active_account_private_key.lock().await;
    *active_key = None;

    Ok(())
}

async fn get_active_account(state: &State<'_, AppState>) -> Result<String, String> {
    state
        .active_account
        .lock()
        .await
        .clone()
        .ok_or_else(|| "No account is currently active. Please log in.".to_string())
}

// --- 2FA Commands ---

#[derive(serde::Serialize)]
struct TotpSetup {
    secret: String,
    otpauth_url: String,
}

#[tauri::command]
fn generate_totp_secret() -> Result<TotpSetup, String> {
    // Customize the issuer and account name.
    // The account name should ideally be the user's identifier (e.g., email or username).
    let issuer = "Chiral Network".to_string();
    let account_name = "Chiral User".to_string(); // Generic name, as it's not tied to a specific account yet

    // Generate a new secret using random bytes
    use rand::RngCore;
    let mut rng = rand::thread_rng();
    let mut secret_bytes = [0u8; 20]; // 160-bit secret (recommended for SHA1)
    rng.fill_bytes(&mut secret_bytes);
    let secret = Secret::Raw(secret_bytes.to_vec());

    // Create a TOTP object.
    let totp = TOTP::new(
        Algorithm::SHA1,
        6,  // 6 digits
        1,  // 1 second tolerance
        30, // 30 second step
        secret.to_bytes().map_err(|e| e.to_string())?,
        Some(issuer),
        account_name,
    )
    .map_err(|e| e.to_string())?;

    let otpauth_url = totp.get_url();
    // For totp-rs v5+, use to_encoded() to get the base32 string
    let secret_string = secret.to_encoded().to_string();

    Ok(TotpSetup {
        secret: secret_string,
        otpauth_url,
    })
}

#[tauri::command]
async fn is_2fa_enabled(state: State<'_, AppState>) -> Result<bool, String> {
    let address = get_active_account(&state).await?;
    let keystore = Keystore::load()?;
    Ok(keystore.is_2fa_enabled(&address)?)
}

#[tauri::command]
async fn verify_and_enable_totp(
    secret: String,
    code: String,
    password: String, // Password needed to encrypt the secret
    state: State<'_, AppState>,
) -> Result<bool, String> {
    let address = get_active_account(&state).await?;

    // 1. Verify the code against the provided secret first.
    // Create a Secret enum from the base32 string, then get its raw bytes.
    let secret_bytes = Secret::Encoded(secret.clone());
    let totp = TOTP::new(
        Algorithm::SHA1,
        6,
        1,
        30,
        secret_bytes.to_bytes().map_err(|e| e.to_string())?,
        Some("Chiral Network".to_string()),
        address.clone(),
    )
    .map_err(|e| e.to_string())?;

    if !totp.check_current(&code).unwrap_or(false) {
        return Ok(false); // Code is invalid, don't enable.
    }

    // 2. Code is valid, so save the secret to the keystore.
    let mut keystore = Keystore::load()?;
    keystore.set_2fa_secret(&address, &secret, &password)?;

    Ok(true)
}

#[tauri::command]
async fn verify_totp_code(
    code: String,
    password: String, // Password needed to decrypt the secret
    state: State<'_, AppState>,
) -> Result<bool, String> {
    let address = get_active_account(&state).await?;
    let keystore = Keystore::load()?;

    // 1. Retrieve the secret from the keystore.
    let secret_b32 = keystore
        .get_2fa_secret(&address, &password)?
        .ok_or_else(|| "2FA is not enabled for this account.".to_string())?;

    // 2. Verify the provided code against the stored secret.
    // Create a Secret enum from the base32 string, then get its raw bytes.
    let secret_bytes = Secret::Encoded(secret_b32);
    let totp = TOTP::new(
        Algorithm::SHA1,
        6,
        1,
        30,
        secret_bytes.to_bytes().map_err(|e| e.to_string())?,
        Some("Chiral Network".to_string()),
        address.clone(),
    )
    .map_err(|e| e.to_string())?;

    Ok(totp.check_current(&code).unwrap_or(false))
}

#[tauri::command]
async fn disable_2fa(password: String, state: State<'_, AppState>) -> Result<(), String> {
    // This action is protected by `with2FA` on the frontend, so we can assume
    // the user has already been verified via `verify_totp_code`.
    let address = get_active_account(&state).await?;
    let mut keystore = Keystore::load()?;
    keystore.remove_2fa_secret(&address, &password)?;
    Ok(())
}

// Peer Selection Commands

#[tauri::command]
async fn get_recommended_peers_for_file(
    state: State<'_, AppState>,
    file_hash: String,
    file_size: u64,
    require_encryption: bool,
) -> Result<Vec<String>, String> {
    let dht_guard = state.dht.lock().await;
    if let Some(ref dht) = *dht_guard {
        Ok(dht
            .get_recommended_peers_for_download(&file_hash, file_size, require_encryption)
            .await)
    } else {
        Err("DHT service not available".to_string())
    }
}

#[tauri::command]
async fn record_transfer_success(
    state: State<'_, AppState>,
    peer_id: String,
    bytes: u64,
    duration_ms: u64,
) -> Result<(), String> {
    let dht_guard = state.dht.lock().await;
    if let Some(ref dht) = *dht_guard {
        dht.record_transfer_success(&peer_id, bytes, duration_ms)
            .await;
        Ok(())
    } else {
        Err("DHT service not available".to_string())
    }
}

#[tauri::command]
async fn record_transfer_failure(
    state: State<'_, AppState>,
    peer_id: String,
    error: String,
) -> Result<(), String> {
    let dht_guard = state.dht.lock().await;
    if let Some(ref dht) = *dht_guard {
        dht.record_transfer_failure(&peer_id, &error).await;
        Ok(())
    } else {
        Err("DHT service not available".to_string())
    }
}

#[tauri::command]
async fn get_peer_metrics(
    state: State<'_, AppState>,
) -> Result<Vec<crate::peer_selection::PeerMetrics>, String> {
    let dht_guard = state.dht.lock().await;
    if let Some(ref dht) = *dht_guard {
        Ok(dht.get_peer_metrics().await)
    } else {
        Err("DHT service not available".to_string())
    }
}

#[tauri::command]
async fn select_peers_with_strategy(
    state: State<'_, AppState>,
    available_peers: Vec<String>,
    count: usize,
    strategy: String,
    require_encryption: bool,
) -> Result<Vec<String>, String> {
    use crate::peer_selection::SelectionStrategy;

    let selection_strategy = match strategy.as_str() {
        "fastest" => SelectionStrategy::FastestFirst,
        "reliable" => SelectionStrategy::MostReliable,
        "bandwidth" => SelectionStrategy::HighestBandwidth,
        "balanced" => SelectionStrategy::Balanced,
        "encryption" => SelectionStrategy::EncryptionPreferred,
        "load_balanced" => SelectionStrategy::LoadBalanced,
        _ => SelectionStrategy::Balanced,
    };

    let dht_guard = state.dht.lock().await;
    if let Some(ref dht) = *dht_guard {
        Ok(dht
            .select_peers_with_strategy(
                &available_peers,
                count,
                selection_strategy,
                require_encryption,
            )
            .await)
    } else {
        Err("DHT service not available".to_string())
    }
}

#[tauri::command]
async fn set_peer_encryption_support(
    state: State<'_, AppState>,
    peer_id: String,
    supported: bool,
) -> Result<(), String> {
    let dht_guard = state.dht.lock().await;
    if let Some(ref dht) = *dht_guard {
        dht.set_peer_encryption_support(&peer_id, supported).await;
        Ok(())
    } else {
        Err("DHT service not available".to_string())
    }
}

#[tauri::command]
async fn cleanup_inactive_peers(
    state: State<'_, AppState>,
    max_age_seconds: u64,
) -> Result<(), String> {
    let dht_guard = state.dht.lock().await;
    if let Some(ref dht) = *dht_guard {
        dht.cleanup_inactive_peers(max_age_seconds).await;
        Ok(())
    } else {
        Err("DHT service not available".to_string())
    }
}

#[tauri::command]
async fn send_chiral_transaction(
    state: State<'_, AppState>,
    to_address: String,
    amount: f64,
) -> Result<String, String> {
    // Get the active account address
    let account = get_active_account(&state).await?;

    // Get the private key from state
    let private_key = {
        let key_guard = state.active_account_private_key.lock().await;
        key_guard
            .clone()
            .ok_or("No private key available. Please log in again.")?
    };

    let tx_hash = ethereum::send_transaction(&account, &to_address, amount, &private_key).await?;

    Ok(tx_hash)
}

#[tauri::command]
async fn queue_transaction(
    app: tauri::AppHandle,
    state: State<'_, AppState>,
    to_address: String,
    amount: f64,
) -> Result<String, String> {
    // Validate account is logged in
    let _account = get_active_account(&state).await?;

    // Generate unique transaction ID
    let tx_id = format!(
        "tx_{}",
        SystemTime::now()
            .duration_since(UNIX_EPOCH)
            .unwrap()
            .as_millis()
    );

    // Create queued transaction
    let queued_tx = QueuedTransaction {
        id: tx_id.clone(),
        to_address,
        amount,
        timestamp: SystemTime::now()
            .duration_since(UNIX_EPOCH)
            .unwrap()
            .as_secs(),
    };

    // Add to queue
    {
        let mut queue = state.transaction_queue.lock().await;
        queue.push_back(queued_tx);
    }

    // Start processor if not running
    {
        let mut processor_guard = state.transaction_processor.lock().await;
        if processor_guard.is_none() {
            let app_handle = app.clone();
            let queue_arc = state.transaction_queue.clone();
            let processing_arc = state.processing_transaction.clone();

            // Clone the Arc references we need instead of borrowing state
            let active_account_arc = state.active_account.clone();
            let active_key_arc = state.active_account_private_key.clone();

            let handle = tokio::spawn(async move {
                process_transaction_queue(
                    app_handle,
                    queue_arc,
                    processing_arc,
                    active_account_arc,
                    active_key_arc,
                )
                .await;
            });

            *processor_guard = Some(handle);
        }
    }

    Ok(tx_id)
}

async fn process_transaction_queue(
    app: tauri::AppHandle,
    queue: Arc<Mutex<VecDeque<QueuedTransaction>>>,
    processing: Arc<Mutex<bool>>,
    active_account: Arc<Mutex<Option<String>>>,
    active_private_key: Arc<Mutex<Option<String>>>,
) {
    loop {
        // Check if already processing
        {
            let is_processing = processing.lock().await;
            if *is_processing {
                tokio::time::sleep(Duration::from_millis(500)).await;
                continue;
            }
        }

        // Get next transaction from queue
        let next_tx = {
            let mut queue_guard = queue.lock().await;
            queue_guard.pop_front()
        };

        if let Some(tx) = next_tx {
            // Mark as processing
            {
                let mut is_processing = processing.lock().await;
                *is_processing = true;
            }

            // Emit queue status
            let _ = app.emit("transaction_queue_processing", &tx.id);

            // Get account and private key from the Arc references
            let account_opt = {
                let account_guard = active_account.lock().await;
                account_guard.clone()
            };

            let private_key_opt = {
                let key_guard = active_private_key.lock().await;
                key_guard.clone()
            };

            match (account_opt, private_key_opt) {
                (Some(account), Some(private_key)) => {
                    // Process transaction
                    match ethereum::send_transaction(
                        &account,
                        &tx.to_address,
                        tx.amount,
                        &private_key,
                    )
                    .await
                    {
                        Ok(tx_hash) => {
                            // Success - emit event
                            let _ = app.emit(
                                "transaction_sent",
                                serde_json::json!({
                                    "id": tx.id,
                                    "txHash": tx_hash,
                                    "to": tx.to_address,
                                    "amount": tx.amount,
                                }),
                            );

                            // Wait a bit before processing next (to ensure nonce increments)
                            tokio::time::sleep(Duration::from_secs(2)).await;
                        }
                        Err(e) => {
                            // Error - emit event
                            warn!("Transaction failed: {}", e);
                            let _ = app.emit(
                                "transaction_failed",
                                serde_json::json!({
                                    "id": tx.id,
                                    "error": e,
                                    "to": tx.to_address,
                                    "amount": tx.amount,
                                }),
                            );
                        }
                    }
                }
                _ => {
                    // No account or private key - user logged out
                    warn!("Cannot process transaction - user logged out");
                    let _ = app.emit(
                        "transaction_failed",
                        serde_json::json!({
                            "id": tx.id,
                            "error": "User logged out",
                            "to": tx.to_address,
                            "amount": tx.amount,
                        }),
                    );
                }
            }

            // Mark as not processing
            {
                let mut is_processing = processing.lock().await;
                *is_processing = false;
            }
        } else {
            // Queue is empty, sleep
            tokio::time::sleep(Duration::from_millis(500)).await;
        }
    }
}

#[tauri::command]
async fn get_transaction_queue_status(
    state: State<'_, AppState>,
) -> Result<serde_json::Value, String> {
    let queue = state.transaction_queue.lock().await;
    let processing = state.processing_transaction.lock().await;

    Ok(serde_json::json!({
        "queueLength": queue.len(),
        "isProcessing": *processing,
        "transactions": queue.iter().map(|tx| serde_json::json!({
            "id": tx.id,
            "to": tx.to_address,
            "amount": tx.amount,
            "timestamp": tx.timestamp,
        })).collect::<Vec<_>>(),
    }))
}

// Analytics commands
#[tauri::command]
async fn get_bandwidth_stats(
    state: State<'_, AppState>,
) -> Result<analytics::BandwidthStats, String> {
    Ok(state.analytics.get_bandwidth_stats().await)
}

#[tauri::command]
async fn get_bandwidth_history(
    state: State<'_, AppState>,
    limit: Option<usize>,
) -> Result<Vec<analytics::BandwidthDataPoint>, String> {
    Ok(state.analytics.get_bandwidth_history(limit).await)
}

#[tauri::command]
async fn get_performance_metrics(
    state: State<'_, AppState>,
) -> Result<analytics::PerformanceMetrics, String> {
    Ok(state.analytics.get_performance_metrics().await)
}

#[tauri::command]
async fn get_network_activity(
    state: State<'_, AppState>,
) -> Result<analytics::NetworkActivity, String> {
    Ok(state.analytics.get_network_activity().await)
}

#[tauri::command]
async fn get_resource_contribution(
    state: State<'_, AppState>,
) -> Result<analytics::ResourceContribution, String> {
    Ok(state.analytics.get_resource_contribution().await)
}

#[tauri::command]
async fn get_contribution_history(
    state: State<'_, AppState>,
    limit: Option<usize>,
) -> Result<Vec<analytics::ContributionDataPoint>, String> {
    Ok(state.analytics.get_contribution_history(limit).await)
}

#[tauri::command]
async fn reset_analytics(state: State<'_, AppState>) -> Result<(), String> {
    state.analytics.reset_stats().await;
    Ok(())
}

#[cfg(not(test))]
fn main() {
    // Initialize logging for debug builds
    #[cfg(debug_assertions)]
    {
        use tracing_subscriber::{fmt, prelude::*, EnvFilter};
        tracing_subscriber::registry()
            .with(fmt::layer())
            .with(
                EnvFilter::from_default_env()
                    .add_directive("chiral_network=info".parse().unwrap())
                    .add_directive("libp2p=info".parse().unwrap())
                    .add_directive("libp2p_kad=debug".parse().unwrap())
                    .add_directive("libp2p_swarm=info".parse().unwrap()),
            )
            .init();
    }

    // Parse command line arguments
    use clap::Parser;
    let args = headless::CliArgs::parse();

    // If running in headless mode, don't start the GUI
    if args.headless {
        println!("Running in headless mode...");

        // Create a tokio runtime for async operations
        let runtime = tokio::runtime::Runtime::new().expect("Failed to create tokio runtime");

        // Run the headless mode
        if let Err(e) = runtime.block_on(headless::run_headless(args)) {
            eprintln!("Error in headless mode: {}", e);
            std::process::exit(1);
        }
        return;
    }

    println!("Starting Chiral Network...");
    tracing::info!("🚀 Registering pool mining commands...");

    tauri::Builder::default()
        .plugin(tauri_plugin_fs::init())
        .manage(AppState {
            geth: Mutex::new(GethProcess::new()),
            downloader: Arc::new(GethDownloader::new()),
            miner_address: Mutex::new(None),
            active_account: Arc::new(Mutex::new(None)),
            active_account_private_key: Arc::new(Mutex::new(None)),
            rpc_url: Mutex::new("http://127.0.0.1:8545".to_string()),
            dht: Mutex::new(None),
            file_transfer: Mutex::new(None),
            webrtc: Mutex::new(None),
            keystore: Arc::new(Mutex::new(Keystore::load().unwrap_or_else(|_| Keystore::new()))),
            proxies: Arc::new(Mutex::new(Vec::new())),
            file_transfer_pump: Mutex::new(None),
            socks5_proxy_cli: Mutex::new(args.socks5_proxy),
            analytics: Arc::new(analytics::AnalyticsService::new()),

            // Initialize transaction queue
            transaction_queue: Arc::new(Mutex::new(VecDeque::new())),
            transaction_processor: Mutex::new(None),
            processing_transaction: Arc::new(Mutex::new(false)),

            // Initialize upload sessions
            upload_sessions: Arc::new(Mutex::new(std::collections::HashMap::new())),
        })
        .invoke_handler(tauri::generate_handler![
            create_chiral_account,
            import_chiral_account,
<<<<<<< HEAD
            has_active_account,
=======
            get_network_peer_count,
>>>>>>> 3755a733
            start_geth_node,
            stop_geth_node,
            save_account_to_keystore,
            load_account_from_keystore,
            list_keystore_accounts,
            pool::discover_mining_pools,
            pool::create_mining_pool,
            pool::join_mining_pool,
            pool::leave_mining_pool,
            pool::get_current_pool_info,
            pool::get_pool_stats,
            pool::update_pool_discovery,
            get_disk_space,
            send_chiral_transaction,
            queue_transaction,
            get_transaction_queue_status,
            get_cpu_temperature,
            is_geth_running,
            check_geth_binary,
            get_geth_status,
            download_geth_binary,
            set_miner_address,
            start_miner,
            stop_miner,
            get_miner_status,
            get_miner_hashrate,
            get_current_block,
            get_network_stats,
            get_miner_logs,
            get_miner_performance,
            get_blocks_mined,
            get_recent_mined_blocks_pub,
            get_cpu_temperature,
            start_dht_node,
            stop_dht_node,
            publish_file_metadata,
            stop_publishing_file,
            search_file_metadata,
            connect_to_peer,
            get_dht_events,
            detect_locale,
            get_dht_health,
            get_dht_peer_count,
            get_dht_peer_id,
            get_dht_connected_peers,
            send_dht_message,
            start_file_transfer_service,
            upload_file_to_network,
            upload_file_data_to_network,
            download_file_from_network,
            download_blocks_from_network,
            get_file_transfer_events,
            get_download_metrics,
            encrypt_file_with_password,
            decrypt_file_with_password,
            encrypt_file_for_upload,
            show_in_folder,
            get_available_storage,
            proxy_connect,
            proxy_disconnect,
            proxy_echo,
            list_proxies,
            generate_totp_secret,
            is_2fa_enabled,
            verify_and_enable_totp,
            verify_totp_code,
            logout,
            disable_2fa,
            get_recommended_peers_for_file,
            record_transfer_success,
            record_transfer_failure,
            get_peer_metrics,
            select_peers_with_strategy,
            set_peer_encryption_support,
            cleanup_inactive_peers,
            upload_versioned_file,
            get_file_versions_by_name,
            establish_webrtc_connection,
            send_webrtc_file_request,
            get_webrtc_connection_status,
            start_streaming_upload,
            upload_file_chunk,
            cancel_streaming_upload,
            get_bandwidth_stats,
            get_bandwidth_history,
            get_performance_metrics,
            get_network_activity,
            get_resource_contribution,
            get_contribution_history,
            reset_analytics,
            encrypt_file_for_self_upload,
            decrypt_and_reassemble_file,
        ])
        .plugin(tauri_plugin_process::init())
        .plugin(tauri_plugin_os::init())
        .plugin(tauri_plugin_shell::init())
        .plugin(tauri_plugin_dialog::init())
        .plugin(tauri_plugin_store::Builder::default().build())
        .on_window_event(|window, event| {
            if let tauri::WindowEvent::Destroyed = event {
                // When window is destroyed, stop geth
                if let Some(state) = window.app_handle().try_state::<AppState>() {
                    if let Ok(mut geth) = state.geth.try_lock() {
                        let _ = geth.stop();
                        println!("Geth node stopped on window destroy");
                    }
                }
            }
        })
        .setup(|app| {
            // Clean up any orphaned geth processes on startup
            println!("Cleaning up any orphaned geth processes from previous sessions...");
            #[cfg(unix)]
            {
                use std::process::Command;
                // Kill any geth processes that might be running from previous sessions
                let _ = Command::new("pkill")
                    .arg("-9")
                    .arg("-f")
                    .arg("geth.*--datadir.*geth-data")
                    .output();
            }

            #[cfg(windows)]
            {
                use std::process::Command;
                // On Windows, use taskkill to terminate geth processes
                let _ = Command::new("taskkill")
                    .args(["/F", "/IM", "geth.exe"])
                    .output();
            }

            // Also remove the lock file if it exists
            let lock_file = std::path::Path::new(DEFAULT_GETH_DATA_DIR).join("LOCK");
            if lock_file.exists() {
                println!("Removing stale LOCK file: {:?}", lock_file);
                let _ = std::fs::remove_file(&lock_file);
            }

            // Remove geth.ipc file if it exists (another common lock point)
            let ipc_file = std::path::Path::new(DEFAULT_GETH_DATA_DIR).join("geth.ipc");
            if ipc_file.exists() {
                println!("Removing stale IPC file: {:?}", ipc_file);
                let _ = std::fs::remove_file(&ipc_file);
            }

            println!("App setup complete");
            println!("Window should be visible now!");

            let show_i = MenuItem::with_id(app, "show", "Show", true, None::<&str>)?;
            let hide_i = MenuItem::with_id(app, "hide", "Hide", true, None::<&str>)?;
            let quit_i = MenuItem::with_id(app, "quit", "Quit", true, None::<&str>)?;
            let menu = Menu::with_items(app, &[&show_i, &hide_i, &quit_i])?;

            let _tray = TrayIconBuilder::new()
                .icon(app.default_window_icon().unwrap().clone())
                .menu(&menu)
                .tooltip("Chiral Network")
                .show_menu_on_left_click(false)
                .on_tray_icon_event(|tray, event| match event {
                    TrayIconEvent::Click {
                        button: MouseButton::Left,
                        button_state: MouseButtonState::Up,
                        ..
                    } => {
                        println!("Tray icon left-clicked");
                        let app = tray.app_handle();
                        if let Some(window) = app.get_webview_window("main") {
                            let _ = window.unminimize();
                            let _ = window.show();
                            let _ = window.set_focus();
                        }
                    }
                    _ => {}
                })
                .on_menu_event(|app, event| match event.id.as_ref() {
                    "show" => {
                        println!("Show menu item clicked");
                        if let Some(window) = app.get_webview_window("main") {
                            let _ = window.show();
                            let _ = window.set_focus();
                        }
                    }
                    "hide" => {
                        println!("Hide menu item clicked");
                        if let Some(window) = app.get_webview_window("main") {
                            let _ = window.hide();
                        }
                    }
                    "quit" => {
                        println!("Quit menu item clicked");
                        // Stop geth before exiting
                        if let Some(state) = app.try_state::<AppState>() {
                            if let Ok(mut geth) = state.geth.try_lock() {
                                let _ = geth.stop();
                                println!("Geth node stopped");
                            }
                        }
                        app.exit(0);
                    }
                    _ => {}
                })
                .build(app)?;

            // Get the main window and ensure it's visible
            if let Some(window) = app.get_webview_window("main") {
                window.show().unwrap();
                window.set_focus().unwrap();
                println!("Window shown and focused");

                let app_handle = app.handle().clone();
                window.on_window_event(move |event| {
                    if let tauri::WindowEvent::CloseRequested { api, .. } = event {
                        // Prevent the window from closing and hide it instead
                        api.prevent_close();
                        if let Some(window) = app_handle.get_webview_window("main") {
                            let _ = window.hide();
                        }
                    }
                });
            } else {
                println!("Could not find main window!");
            }

            Ok(())
        })
        .build(tauri::generate_context!())
        .expect("error while building tauri application")
        .run(|app_handle, event| match event {
            tauri::RunEvent::ExitRequested { .. } => {
                println!("Exit requested event received");
                // Don't prevent exit, let it proceed naturally
            }
            tauri::RunEvent::Exit => {
                println!("App exiting, cleaning up geth...");
                // Stop geth before exiting
                if let Some(state) = app_handle.try_state::<AppState>() {
                    if let Ok(mut geth) = state.geth.try_lock() {
                        let _ = geth.stop();
                        println!("Geth node stopped on exit");
                    }
                }
            }
            _ => {}
        });
}

#[derive(Serialize, Deserialize, Debug)]
#[serde(rename_all = "camelCase")]
pub struct FileManifestForJs {
    merkle_root: String,
    chunks: Vec<manager::ChunkInfo>,
    encrypted_key_bundle: String, // Serialized JSON of the bundle
}

#[tauri::command]
async fn encrypt_file_for_self_upload(
    app: tauri::AppHandle,
    state: State<'_, AppState>,
    file_path: String,
) -> Result<FileManifestForJs, String> {
    // 1. Get the active user's private key from state to derive the public key.
    let private_key_hex = state
        .active_account_private_key
        .lock()
        .await
        .clone()
<<<<<<< HEAD
        .ok_or("No account is currently active. Please log in.")?;

    // Get the app data directory for chunk storage
    let app_data_dir = app
        .path()
        .app_data_dir()
        .map_err(|e| format!("Could not get app data directory: {}", e))?;
    let chunk_storage_path = app_data_dir.join("chunk_storage");

    // Run the encryption in a blocking task to avoid blocking the async runtime
    tokio::task::spawn_blocking(move || {
        let pk_bytes = hex::decode(private_key_hex.trim_start_matches("0x"))
            .map_err(|_| "Invalid private key format".to_string())?;
        let secret_key = StaticSecret::from(
            <[u8; 32]>::try_from(pk_bytes).map_err(|_| "Private key is not 32 bytes")?,
        );
        let public_key = PublicKey::from(&secret_key);
=======
        .ok_or("No active account. Please log in to encrypt.")?;
    let pk_bytes = hex::decode(private_key_hex.trim_start_matches("0x"))
        .map_err(|_| "Invalid private key format".to_string())?;
    let secret_key = StaticSecret::from(
        <[u8; 32]>::try_from(pk_bytes).map_err(|_| "Private key is not 32 bytes")?,
    );
    let public_key = PublicKey::from(&secret_key);
>>>>>>> 3755a733

        // 2. Initialize ChunkManager with proper app data directory
        let manager = ChunkManager::new(chunk_storage_path);

        // 3. Call the existing backend function to perform the encryption.
        let manifest = manager
            .chunk_and_encrypt_file(Path::new(&file_path), &public_key)?;

        // 4. Serialize the key bundle to a JSON string so it can be sent to the frontend easily.
        let bundle_json = serde_json::to_string(&manifest.encrypted_key_bundle)
            .map_err(|e| e.to_string())?;

        Ok(FileManifestForJs {
            merkle_root: manifest.merkle_root,
            chunks: manifest.chunks,
            encrypted_key_bundle: bundle_json,
        })
    })
    .await
    .map_err(|e| format!("Encryption task failed: {}", e))?
}

#[tauri::command]
async fn has_active_account(state: State<'_, AppState>) -> Result<bool, String> {
    Ok(state.active_account.lock().await.is_some())
}

#[tauri::command]
async fn decrypt_and_reassemble_file(
    app: tauri::AppHandle,
    state: State<'_, AppState>,
    manifest_js: FileManifestForJs,
    output_path: String,
) -> Result<(), String> {
    // 1. Get the active user's private key for decryption.
    let private_key_hex = state
        .active_account_private_key
        .lock()
        .await
        .clone()
        .ok_or("No account is currently active. Please log in.")?;

    let pk_bytes = hex::decode(private_key_hex.trim_start_matches("0x"))
        .map_err(|_| "Invalid private key format".to_string())?;
    let secret_key = StaticSecret::from(
        <[u8; 32]>::try_from(pk_bytes).map_err(|_| "Private key is not 32 bytes")?,
    );

    // 2. Deserialize the key bundle from the string.
    let encrypted_key_bundle: encryption::EncryptedAesKeyBundle =
        serde_json::from_str(&manifest_js.encrypted_key_bundle).map_err(|e| e.to_string())?;

    // Get the app data directory for chunk storage
    let app_data_dir = app
        .path()
        .app_data_dir()
        .map_err(|e| format!("Could not get app data directory: {}", e))?;
    let chunk_storage_path = app_data_dir.join("chunk_storage");

    // 3. Clone the data we need for the blocking task
    let chunks = manifest_js.chunks.clone();
    let output_path_clone = output_path.clone();

    // Run the decryption in a blocking task to avoid blocking the async runtime
    tokio::task::spawn_blocking(move || {
        // 4. Initialize ChunkManager with proper app data directory
        let manager = ChunkManager::new(chunk_storage_path);

        // 5. Call the existing backend function to decrypt and save the file.
        manager.reassemble_and_decrypt_file(
            &chunks,
            Path::new(&output_path_clone),
            &encrypted_key_bundle,
            &secret_key, // Pass the secret key
        )
    })
    .await
    .map_err(|e| format!("Decryption task failed: {}", e))?
}<|MERGE_RESOLUTION|>--- conflicted
+++ resolved
@@ -2886,11 +2886,8 @@
         .invoke_handler(tauri::generate_handler![
             create_chiral_account,
             import_chiral_account,
-<<<<<<< HEAD
             has_active_account,
-=======
             get_network_peer_count,
->>>>>>> 3755a733
             start_geth_node,
             stop_geth_node,
             save_account_to_keystore,
@@ -3158,7 +3155,6 @@
         .lock()
         .await
         .clone()
-<<<<<<< HEAD
         .ok_or("No account is currently active. Please log in.")?;
 
     // Get the app data directory for chunk storage
@@ -3176,15 +3172,6 @@
             <[u8; 32]>::try_from(pk_bytes).map_err(|_| "Private key is not 32 bytes")?,
         );
         let public_key = PublicKey::from(&secret_key);
-=======
-        .ok_or("No active account. Please log in to encrypt.")?;
-    let pk_bytes = hex::decode(private_key_hex.trim_start_matches("0x"))
-        .map_err(|_| "Invalid private key format".to_string())?;
-    let secret_key = StaticSecret::from(
-        <[u8; 32]>::try_from(pk_bytes).map_err(|_| "Private key is not 32 bytes")?,
-    );
-    let public_key = PublicKey::from(&secret_key);
->>>>>>> 3755a733
 
         // 2. Initialize ChunkManager with proper app data directory
         let manager = ChunkManager::new(chunk_storage_path);
